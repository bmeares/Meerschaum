--- conflicted
+++ resolved
@@ -4,7 +4,6 @@
 
 This is the current release cycle, so stay tuned for future releases!
 
-<<<<<<< HEAD
 ### v1.7.0
 
 - **Add `--keyfile` and `--certfile` support.**  
@@ -29,10 +28,7 @@
 
 The biggest features of the 1.6.x series were all about chunking and adding support for syncing generators. The series was also full of minor bugfixes, contributing to an even more polished experience. It also was the first release to drop support for a Python version, formally deprecating Python 3.7.
 
-### v1.6.16 – v1.6.18
-=======
 ### v1.6.16 – v1.6.19
->>>>>>> 71d596fb
 
 - **Add Pydantic v2 support**  
   The only feature which requires Pydantic v1 is the `--schedule` flag, which will throw a warning with a hint to install an older version. The underlying libraries for this feature should have Pydantic v2 support merged soon.

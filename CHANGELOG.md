# 🪵 Changelog

## 2.2.x Releases

### 2.2.0

**Breaking Changes**

- **Upgraded to `psycopg` from `psycopg2`.**  
  The upgrade to `psycopg` (version 3) 

- **`Daemon.cleanup()` now returns a `SuccessTuple`.**


**New Features**

- **Add `--skip-deps`.**  
  When installing plugins, you may skip dependencies with `--skip-deps`. This should improve the iteration loop during development.

- **Add a Delete button to job cards on the Web UI.**

- **Pre- and post-sync hooks are printed separately.**  
  The results of sync hooks are now printed right after execution rather than after the sync.

**Bugfixes**

- **Fixed a filtering bug on the Web UI when changing instances.**

**Other changes**

- **Bumped `xterm.js` to v5.5.0..**
- **Added tags to the pipes card.**


## 2.1.x Releases

This is the current release cycle, so stay tuned for future releases!

### v2.1.7

- **Add `query_df()` to `meerschaum.utils.dataframe`.**  
  The function `query_df()` allows you to filter dataframes by `params`, `begin`, and `end`.

  ```python
  import pandas as pd
  df = pd.DataFrame([
      {'a': 1, 'color': 'red'},
      {'a': 2, 'color': 'blue'},
      {'a': 3, 'color': 'green'},
      {'a': 4, 'color': 'yellow'},
  ])

  from meerschaum.utils.dataframe import query_df
  query_df(df, {'color': ['red', 'yellow']})
  #    a   color
  # 0  1     red
  # 3  4  yellow
  query_df(df, {'color': '_blue'}, reset_index=True)
  #    a   color
  # 0  1     red
  # 1  3   green
  # 2  4  yellow
  query_df(df, {'a': 2}, select_columns=['color'])
  #   color
  # 1  blue
  ```
<<<<<<< HEAD

=======
>>>>>>> 348ed412
- **Add `get_in_ex_params()` to `meerschaum.utils.misc`.**  
  This function parses a standard `params` dictionary into tuples of include and exclude parameters.

  ```python
  from meerschaum.utils.misc import get_in_ex_params
  params = {'color': ['red', '_blue', 'green']}
  in_ex_params = get_in_ex_params(params)
  in_ex_params
  # {'color': (['red', 'green'], ['blue'])}
  in_vals, ex_vals = in_ex_params['color']
  ```
<<<<<<< HEAD

=======
>>>>>>> 348ed412
- **Add `coerce_numeric` to `pipe.enforce_dtypes()`.**  
  Setting this to `False` will not cast floats to `Decimal` if the corresponding dtype is `int`.
- **Improve JSON serialization when filtering for updates.**
- **Add `date_bound_only` to `pipe.filter_existing()`.**  
  The argument `date_bound_only` means that samples retrieved by `pipe.get_data()` will only use `begin` and `end` for bounding. This may improve performance for custom instance connectors which have limited searchability.
- **Add `safe_copy` to `pipe.enforce_types()`, `pipe.filter_existing()`, `filter_unseen_df()`.**  
  By default, these functions will create copies of dataframes to avoid mutating the input dataframes. Setting `safe_copy` to `False` may be more memory efficient.
- **Add multiline support to `extract_stats_from_message`.**  
  Multiple messages separated by newlines may be parsed at once.
  ```python
  from meerschaum.utils.formatting import extract_stats_from_message
  extract_stats_from_message("Inserted 10, upserted 3\ninserted 11, upserted 4")
  # {'inserted': 21, 'updated': 0, 'upserted': 7}
  ```
- **Remove `order by` check in SQL queries.**
- **Improve shell startup performance by removing support for `cmd2`.**  
  The package `cmd2` never behaved properly, so support has been removed and only the built-in `cmd` powers the shell. As such, the configuration key `shell:cmd` has been removed.

### v2.1.6

- **Move `success_tuple` from arg to kwarg for `@post_sync_hook` functions.**  
  To match the signature of `@pre_sync_hook` functions, `@post_sync_hook` functions now only accept `pipe` as the positional argument. The return value of the sync will now be passed as the kwarg `success_tuple`. This allows you to use the same callback function as both the pre- and post-sync hooks.

  ```python
  import meerschaum as mrsm
  from meerschaum.plugins import pre_sync_hook, post_sync_hook

  @pre_sync_hook
  @post_sync_hook
  def log_sync(
          pipe: mrsm.Pipe,
          success_tuple: mrsm.SuccessTuple | None = None,
      ):
      if success_tuple is None:
          print(f"About to sync {pipe}!")
      else:
          success, msg = success_tuple
          print(f"Finished syncing {pipe} with message:\n{msg}")
  ```

- **Add `sync_timestamp` and `sync_complete_timestamp` to sync hooks.**  
  The UTC datetime right before the sync is added to the sync hook kwargs, allowing for linking the two callbacks to the same datetime. For convenience, the UTC datetime is also captured at the end of the sync and is passed as `sync_complete_timestamp`.

  ```python
  from datetime import datetime
  import meerschaum as mrsm
  from meerschaum.plugins import pre_sync_hook, post_sync_hook

  @pre_sync_hook
  @post_sync_hook
  def log_sync(
          pipe: mrsm.Pipe,
          sync_timestamp: datetime | None = None,
          sync_complete_timestamp: datetime | None = None,
          sync_duration: float | None = None,
      ) -> mrsm.SuccessTuple:

      if sync_complete_timestamp is None:
          print(f"About to sync {pipe} at {sync_timestamp}.")
          return True, "Success"

      msg = (
          f"It took {sync_duration} seconds to sync {pipe}:\n"
          + "({sync_timestamp} - {sync_complete_timestamp})"
      )
      return True, msg
  ```

- **Improved performance of sync hooks.**  
  Sync hooks are now called asynchronously in their own threads to avoid slowing down or crashing the main thread.

- **Rename `duration` to `sync_duration` for sync hooks.**  
  To avoid potential conflicts, the kwarg `duration` is prefixed with `sync_` to denote that it was specifically added to provide context on the sync.

- **Allow for sync hooks to return `SuccessTuple`.**  
  If a sync hook returns a `SuccessTuple` (`Tuple[bool, str]`), the result will be printed.

  ```python
  import meerschaum as mrsm
  from meerschaum.plugins import post_sync_hook

  @post_sync_hook
  def log_sync(pipe) -> mrsm.SuccessTuple:
      return True, f"Logged sync for {pipe}."
  ```

- **Add `is_success_tuple()` to `meerschaum.utils.typing`.**  
  You can now quickly check whether an object is a `SuccessTuple`:

  ```python
  from meerschaum.utils.typing import is_success_tuple
  assert is_success_tuple((True, "Success"))
  assert not is_success_tuple(("foo", "bar"))
  ```

- **Allow for index-only pipes when `upsert=True`.**  
  If all columns are indices and `upsert` is `True`, then the upsert will insert net-new rows (ignore duplicates).

  ```python
  import meerschaum as mrsm
  pipe = mrsm.Pipe(
      'a', 'b',
      columns = ['a', 'b'],
      parameters = {'upsert': True},
      instance = 'sql:local',
  )
  pipe.sync([{'a': 1, 'b': 2}])
  ```

- **Allow for prelimary null index support for `upsert=True` (inserts only, PostgreSQL only).**  
  Like with regular syncs, upsert syncs now coalesce indices to allow for syncing null values. **NOTE:** the transaction will fail if a null index is synced again, so this is only for the initial insert.

- **Remove automatic instance table renaming.**  
  This patch removes automatic detection and renaming of old instance tables to the new names (e.g. `users` -> `mrsm_users`). Users migrating from an old installation will need to rename the tables manually themselves.

### v2.1.5

- **Add the action `tag pipes`.**  
  Tags may be added or removed with the `tag pipes` action. Note that the flag `--tags` applies to existing tags for filtering; flags to be added or removed are positional arguments.

  ```
  ### Tag all `sql:main` pipes with `production` and `sync-daily`.
  mrsm tag pipes production sync-daily -c sql:main

  ### Remove the `production`` tag from all pipes tagged as `production`.
  mrsm tag pipes _production --tags production
  ```

- **Add `--tags` support to `register pipes`.**  
  The action `register pipe` with the `--tags` flag will auto-tag the new pipes.

- **Clean up warnings on Python 3.12.**  
  All instances of `datetime.utcnow()` have been replaced by `datetime.now(timezone.utc).replace(tzinfo=None)` (to preserve behavior). A full migration to timezone-aware datetimes would have to happen in a minor release.

- **Improve timezone-aware datetime support for MSSQL.**  
  Passing a timezone-aware datetime as a date bound for MSSQL should now be fixed.

- **Add an explicit `VOLUME` to the `Dockerfile`.**  
  The path `/meerschaum` is now explicitly set as a `VOLUME` in the Docker image.

- **Add `--tags` filtering to the `show tags` action.**  

- **Improve global `ThreadPool` handling.**  
  Global pools are now created on a per-worker (and per-class) basis, allowing for switching between workers within the same process. Note that global pools are maintained to allow for nested chunking and the limit the number of connections (e.g. avoid threads creating their own pools).

- **Fix a bug when selecting only by negating tags.**  
  Pipes may now be selected by only specifying negated tags.

- **Rename `meerschaum.utils.get_pipes` to `meerschaum.utils._get_pipes` to avoid namespace collissions.**  
  The functions `get_pipes()` and `fetch_pipes_keys()` are available at the `meerschaum.utils` module namespace.

### v2.1.3 – v2.1.4

- **Add the decorators `@pre_sync_hook` and `@post_sync_hook`.**  
  The new decorators `@pre_sync_hook` and `@post_sync_hook` let you intercept a Pipe immediately before and after a sync, capturing its return tuple and the duration in seconds.

  ```python
  import meerschaum as mrsm
  from meerschaum.plugins import pre_sync_hook, post_sync_hook

  @pre_sync_hook
  def prepare_for_sync(pipe: mrsm.Pipe, **kwargs):
      print(f"About to sync {pipe} with kwargs:\n{kwargs}")

  @post_sync_hook
  def log_sync(
          pipe: mrsm.Pipe,
          return_tuple: mrsm.SuccessTuple,
          duration: float = 0.0
      ):
      print(f"It took {round(duration, 2)} seconds to sync {pipe} with result:")
      mrsm.pprint(return_tuple)
  ```

- **Add the action `show tags`.**  
  The action `show tags` will now display panels of pipes grouped together by common tags. This is useful for large deployments which share common tags.

- **Add dropdowns and inputs for flags with arguments to the Web Console.**  
  Leverage the full power of the Meerschaum CLI in the Web Console with the new dynamic flags dropdowns.

- **Fix shell crashes in Docker containers.**  
  Reloading the running Meerschaum session from an interactive shell via a Docker container will no longer cause crashes on custom commands.

- **Improve reloading times.**  
  Reloading the running Meerschaum session has been sped up by several seconds (due to skipping the internal shell modules).

- **Improve virtual environments in the Docker image.**  
  Initial startup of Docker containers on a fresh persistent volume has been sped up due to preloading the default virtual environment creation. Additionally, the environment variable `$MRSM_VENVS_DIR` has been unset, reverting the virtual environments to be stored under `/meerschaum/venvs`.

### v2.1.1 – v2.1.2

- **Add `upsert` for high-performance pipes.**  
  Setting `upsert` under `pipe.parameters` will create a unique index and combine the insert and update stages into a single upsert. This is particularly useful for pipes with very large tables.

  ```python
  import meerschaum as mrsm

  pipe = mrsm.Pipe(
      'demo', 'upsert',
      instance = 'sql:local',
      columns = ['datetime', 'id'],
      parameters = {'upsert': True},
  )

  mrsm.pprint(
      pipe.sync(
          [
              {'datetime': '2023-01-01', 'id': 1, 'val': 1.1},
              {'datetime': '2023-01-02', 'id': 2, 'val': 2.2},
          ]
      )
  )
  #  🎉 Upserted 2 rows.
  ```

- **Add internal schema `_mrsm_internal` for temporary tables.**  
  To avoid polluting your database schema, temporary tables will now be created within `_mrsm_internal` (for databases which support PostgreSQL-style schemas).

- **Added `mrsm_temporary_tables`.**  
  Temporary tables are logged to `mrsm_temporary_tables` and deleted when dropped.

- **Drop stale temporary tables.**  
  Temporary tables which are more than 24 hours will be dropped automatically (configurable under `system:sql:instance:stale_temporary_tables_minutes`).

- **Prefix instance tables with `mrsm_`.**  
  Internal Meerschaum tables still reside on the default schema but will be denoted with a `mrsm_` prefix. The existing instance tables will be automatically renamed (e.g. `pipes` will become `mrsm_pipes`) to add the prefix (this renaming detection will be removed in later releases).

- **Fix an issue with `bootstrap`.**  
  Refactoring work for 2.1.0 had broken the `bootstrap` action.

- **Fix an issue with `pause jobs`.**

- **Fix an issue when selecting inverse pipes.**  
  Null location keys are now coalesced when selecting pipes to produce expected behavior.

- **Avoid a system exit when exiting the SQL CLI.**

### v2.1.0

- **Replace `term.js` with `xterm.js`.**  
  This has been a long time coming. The webterm has been migrated to `xterm.js` which has continuous support from `term.js` which was last updated almost 10 years ago.

- **Deprecate the legacy web pseudo-terminal.**  
  Clicking the "Execute" button on the web console will now execute the command directly in the webterm. Additionally, changing the instance select will now automatically switch the webterm's context to the desired instance.

- **Fix an issue when starting existing jobs.**  
  A bug has been fixed which prevented jobs from restarting specifically by name.

- **Add `MRSM_VENVS_DIR`.**  
  Like `MRSM_PLUGINS_DIR`, you can now designate a virtual environments directory separate from the root directory. This is particularly useful for production deployments, and `MRSM_VENVS_DIR` has been set to `/home/meerschaum/venvs` in the official Docker images to allow for mounting `/meerschaum` to persistent volumes.

- **Allow syncing `NULL` values into indices.**  
  Syncing `None` within an index will now be coalesced into a magic value when applying updates.

  ```python
  import meerschaum as mrsm

  pipe = mrsm.Pipe(
      'allow', 'null', 'indices',
      instance = 'sql:local',
      columns = ['a', 'b'],
  )
  pipe.sync([{'a': 1, 'b': 1}])
  pipe.sync([{'b': 1}])
  pipe.sync([{'a': 1}])
  pipe.sync([{'c': 1}])

  print(pipe.get_data())
  #       a     b     c
  # 0  <NA>  <NA>     1
  # 1  <NA>     1  <NA>
  # 2     1  <NA>  <NA>
  # 3     1     1  <NA>
  ```

- **Syncing `Decimal` objects will now enforce `numeric` dtypes.**  
  For example, syncing a `Decimal` onto a integer column will update the dtype to `numeric`, like when syncing a float after an integer.

  ```python
  import meerschaum as mrsm
  from decimal import Decimal

  pipe = mrsm.Pipe(
      'demo', 'decimal', 'coersion',
      instance = 'sql:local',
      columns = ['id'],
  )
  pipe.sync([{'id': 1, 'foo': 10}])
  pipe.sync([{'id': 1, 'foo': Decimal('20')}])
  print(pipe.dtypes)
  # {'id': 'int64[pyarrow]', 'foo': 'numeric'}

  df = pipe.get_data()
  print(f"{df['foo'][0]=}")
  # df['foo'][0]=Decimal('20') 
  ```

- **Improve `IS NULL` and `IS NOT NULL` checks for `params`.**  
  Mixing null-like values (e.g. `NaN`, `<NA>`, `None`) in `params` will now separate out nulls.

  ```python
  from meerschaum.utils.sql import build_where
  print(build_where({'a': ['_<NA>', '_1', '_2']}))
  # WHERE
  #   ("a" NOT IN ('1', '2')
  #   AND "a" IS NOT NULL)
  print(build_where({'a': ['NaN', '1', '2']}))
  # WHERE
  #   ("a" IN ('1', '2')
  #   OR "a" IS NULL)
  ```

- **Add colors to `mrsm show columns`.**

- **Fix a unicode decoding error when showing logs.**

- **Remove `xstatic` dependencies.**  
  The `xterm.js` files are now bundled as static assets, so the `term.js` files are no longer needed. Hurray for removing dependencies!

- **Other bugfixes.**  
  A handful of minor bugfixes have been included in this release:
    - Removed non-connector environment variables like `MRSM_WORK_DIR` from the `mrsm show connectors` output.
    - Improving symlinks handling for multi-processed situations (`mrsm start api`).

## 2.0.x Releases

At long last, 2.0 has arrived! The 2.0 releases brought incredible change, from standardizing chunking to adding `Pipe.verify()` and `Pipe.deduplicate()` to introducing first-class `numeric` support. See the full release notes below for the complete picture.

### v2.0.8 – v2.0.9

- **Cast `None` to `Decimal('NaN')` for `numeric` columns.**  
  To allow for all-null numeric columns, `None` (and other null-like types) are coerced to `Decimal('NaN')`.

- **Schema bugfixes.**  
  A few minor edge cases have been addressed when working with custom schemas for pipes.

- **Remove `APIConnector.get_backtrack_data()`.**  
  Since 1.7 released, the `get_backtrack_data()` method for instance connectors has been optional. 
  > **NOTE:** the `backtrack_data` API endpoint has also been removed.

- **Other bugfixes.**  
  Issues with changes made to session authentication have been addressed.

### v2.0.5 – v2.0.7

- **Add the `numeric` dtype (i.e. support for `NUMERIC` columns).**  
  Specifying a column as `numeric` will coerce it into `decimal.Decimal` objects. For `SQLConnectors`, this will be stored as a `NUMERIC` column. This is useful for syncing a mix of integer and float values.

  ```python
  import meerschaum as mrsm
  pipe = mrsm.Pipe(
      'demo', 'numeric',
      instance = 'sql:main',
      columns = ['foo'],
      dtypes = {'foo': 'numeric'},
  )
  pipe.sync([{'foo': '1'}, {'foo': '2.01234567890123456789'}])
  df = pipe.get_data()
  print(df.to_dict(orient='records'))
  # [{'foo': Decimal('1')}, {'foo': Decimal('2.01234567890123456789')}]
  ```

  > **NOTE**: Due to implementation limits, `numeric` has strict precision issues in embedded databases (SQLite and DuckDB: `NUMERIC(15, 4)`). PostgreSQL-like database flavors have the best support for `NUMERIC`; MySQL and MariaDB use a scale and precision of `NUMERIC(38, 20)`, MSSQL uses `NUMERIC(28, 10)`, and Oracle and PostgreSQL are not capped.

- **Mixing `int` and `float` will cast to `numeric`.**  
  Rather than always casting to `TEXT`, a column containing a mix of `int` and `float` will be coerced into `numeric`.

  ```python
  import meerschaum as mrsm
  pipe = mrsm.Pipe('mix', 'int', 'float', instance='sql:local')
  pipe.sync([{'a': 1}])
  pipe.sync([{'a': 1.1}])
  print(pipe.dtypes)
  # {'a': 'numeric'}
  ```

- **Add `schema` to `SQLConnectors`.**  
  Including the key `schema` or as an argument in the URI will use this schema for created tables. The argument `search_path` will also set `schema` (i.e. for PostgreSQL).

  ```bash
  export MRSM_SQL_FOO='{
    "username": "foo",
    "password": "bar",
    "port": 5432,
    "flavor": "timescaledb",
    "host": "localhost",
    "database": "db",
    "schema": "myschema"
  }'

  export MRSM_SQL_FOO='timescaledb://foo:bar@localhost:5432/db?options=--search_path%3Dmyschema'
  ```

- **Add `schema` to `pipe.parameters`.**  
  In addition to the default schema at the connector level, you may override this by setting `schema` under `pipe.parameters`.

  ```python
  import meerschaum as mrsm
  pipe = mrsm.Pipe('a', 'b', parameters={'schema': 'myschema'})
  ```
 
- **Add `schema` to `meerschaum.utils.sql.sql_item_name()`.**  
  You may now pass an optional `schema` when quoting:

  ```python
  from meerschaum.utils.sql import sql_item_name
  print(sql_item_name('foo', 'mssql', schema='dbo'))
  # '[dbo].[foo]'
  ```

- **Add `options` to `SQLConnector`.**  
  The key `options` will now contain a sub-dictionary of connection options, such as `driver`, `search_path`, or any other query parameters.

- **Disable the "Sync Documents" accordion item when the session is not authenticated.**  
  When running the API with `--secure`, only admin users will be able to access the "Sync Documents" accordion items on the pipes' cards.

- **Remove `dtype_backend` from `SQLConnector.read()`.**  
  This argument previously had no effect. When applied, it was coercing JSON columns into strings, so it was removed.

- **Remove `meerschaum.utils.daemon.Log`.**  
  This had been replaced by `meerschaum.utils.daemon.RotatingLog` and had been broken since the 2.0 release.

- **Remove `params` from `Pipe.filter_existing()`.**  
  To avoid confusion, filter parameters are instead derived from the incoming DataFrame. This will improve performance when repeatedly syncing chunks which span the same interval. The default limit of 250 unique values may be configured under `pipes:sync:filter_params_index_limit`.

- **Add `forwarded_allow_ips` and `proxy_headers` to the web API.**  
  The default values `forwarded_allow_ips='*'` and `proxy_headers=True` are set when running Uvicorn or Gunicorn and will help when running Meerschaum behind a proxy.

- **Bump `dash-extensions` to `>=1.0.4`.**  
  The bug that was holding back the version was due to including `enrich.ServersideTransform` in the dash proxy without actually utilizing it.


### v2.0.3 – v2.0.4

- **Fix an issue with `--timeout-seconds`.**  
  Previous refactoring efforts had broken the `--timeout-seconds` polling behavior.

- **Fix a formatting issue when pretty-printing pipes.**  
  Pipes may now be correctly printed if both single and double quotes appear in a message.

- **Allow omitting `port` for `APIConnectors`.**  
  You may now omit the `port` attribute for `APIConnectors` to use the protocol-default port (e.g. 443 for HTTPS). Note you will need to delete the key `api:default:port` via `mrsm edit config` if it's present.

- **Add optional `verify` key to API connectors.**  
  Client API connectors may now be used with self-signed HTTPS instances.

- **Bump `duckdb` to version 0.9.0.**  
  This adds complete support for PyArrow data types to DuckDB.

### v2.0.2

- **Syncing with `--skip-check-existing` will not apply the backtrack interval.**  
  Because `--skip-check-existing` (or `check_existing=False`) is guaranteed to produce duplicates, the backtrack interval will be set to 0 when running in insert-only mode.

- **Allow for `columns` to be a list.**  
  Note that building a pipe with `columns` as a list must have the datetime column named `datetime`.

  ```python
  import meerschaum as mrsm
  pipe = mrsm.Pipe('a', 'b', columns=['a'])
  print(pipe.columns)
  # {'a': 'a'}
  ```

- **Bump default SQLAlchemy pool size to 8 connections.**

- **Consider the number of checked out connections when choosing workers.**  
  For pipes on `sql` instances, `pipe.get_num_workers()` will now consider the number of checked out connections rather than only the number of active threads.

- **Fix `pipe.get_data(as_dask=True)` for JSON columns.**

### v2.0.1

- **Fix syncing bools within in-place SQL pipes.**  
  SQL pipes may now sync bools in-place. For database flavors which lack native `BOOLEAN` support (e.g. `sqlite`, `oracle`, `mysql`), then the boolean columns must be stated in `pipe.dtypes`.

- **Fix an issue with multiple users managing jobs.**  
  Extra validation was added to the web UI to allow for multiple users to interact with jobs.

- **Fix a minor formatting bug with `highlight_pipes()`.**  
  Improved validation logic was added to prevent incorrectly prepending the `Pipe(` prefix.

- **Hold back `pydantic` to `<2.0.0`**  
  Pydantic 2 is supported in all features except `--schedule`. Until `rocketry` supports Pydantic 2, it will be held back.

### v2.0.0

**Breaking Changes**

- **Removed redundant `Pipe.sync_time` property.**  
  Use `pipe.get_sync_time()` instead.

- **Removed `SQLConnector.get_pipe_backtrack_minutes()`.**  
  Use `pipe.get_backtrack_interval()` instead.

- **Replaced `pipe.parameters['chunk_time_interval']` with `pipe.parameters['verify']['chunk_minutes']`**  
  For better security and cohesiveness, the TimescaleDB `chunk_time_interval` value is now derived from the standard `chunk_minutes` value. This also means pipes with integer date axes will be created with a new default chunk interval of 1440 (was previously 100,000).

- **Moved `choose_subaction()` into `meerschaum.actions`.**  
  This function is for internal use and as such should not affect any users.

**Features**

- **Added `verify pipes` and `--verify`.**  
  The command `mrsm verify pipes` or `mrsm sync pipes --verify` will resync pipes' chunks with different rowcounts to catch any backfilled data.

  ```python
  import meerschaum as mrsm
  foo = mrsm.Pipe(
      'foo', 'src',
      target = 'foo',
      columns = {'datetime': 'dt'},
      instance = 'sql:local'
  )
  docs = [
      {'dt': '2023-01-01'},
      {'dt': '2023-01-02'},
  ]
  foo.sync(docs)

  pipe = mrsm.Pipe(
      'sql:local', 'verify', 
      columns = {'datetime': 'dt'},
      parameters = {
          'query': f'SELECT * FROM "{foo.target}"'
      },
      instance = 'sql:local',
  )
  pipe.sync(docs) 

  backfilled_docs = [
      {'dt': '2022-12-30'},
      {'dt': '2022-12-31'},
  ]
  foo.sync(backfilled_docs)
  mrsm.pprint(pipe.verify())
  assert foo.get_rowcount() == pipe.get_rowcount()
  ```

- **Added `deduplicate pipes` and `--deduplicate`.**  
  Running `mrsm deduplicates pipes` or `mrsm sync pipes --deduplicate` will iterate over pipes' entire intervals, chunking at the configured chunk interval (see `pipe.get_chunk_interval()` below) and clearing + resyncing chunks with duplicate rows.

  If your instance connector implements `deduplicate_pipe()` (e.g. `SQLConnector`), then this method will override the default `pipe.deduplicate()`.

  ```python
  pipe = mrsm.Pipe(
      'demo', 'deduplicate',
      columns = {'datetime': 'dt'},
      instance = 'sql:local',
  )
  docs = [
      {'dt': '2023-01-01'},
      {'dt': '2023-01-01'},
  ]
  pipe.sync(docs)
  print(pipe.get_rowcount())
  # 2
  pipe.deduplicate()
  print(pipe.get_rowcount())
  # 1
  ```

- **Added `pyarrow` support.**  
  The dtypes enforcement system was overhauled to add support for `pyarrow` data types.

  ```python
  import meerschaum as mrsm
  import pandas as pd

  df = pd.DataFrame(
      [{'a': 1, 'b': 2.3}]
  ).convert_dtypes(dtype_backend='pyarrow')
  
  pipe = mrsm.Pipe(
      'demo', 'pyarrow',
      instance = 'sql:local',
      columns = {'a': 'a'},
  )
  pipe.sync(df)
  ```

- **Added `bool` support.**  
  Pipes may now sync DataFrames with booleans (even on Oracle and MySQL):

  ```python
  import meerschaum as mrsm
  pipe = mrsm.Pipe(
      'demo', 'bools',
      instance = 'sql:local',
      columns = {'id': 'id'},
  )
  pipe.sync([{'id': 1, 'is_blue': True}])
  assert 'bool' in pipe.dtypes['is_blue']

  pipe.sync([{'id': 1, 'is_blue': False}])
  assert pipe.get_data()['is_blue'][0] == False
  ```


- **Added preliminary `dask` support.**  
  For example, you may now return Dask DataFrames in your plugins, pass into `pipe.sync()`, and `pipe.get_data()` now has the flag `as_dask`.

  ```python
  import meerschaum as mrsm
  pipe = mrsm.Pipe(
      'dask', 'demo',
      columns = {'datetime': 'dt'},
      instance = 'sql:local',
  )
  pipe.sync([
      {'dt': '2023-01-01', 'val': 1},
      {'dt': '2023-01-02', 'val': 2},
      {'dt': '2023-01-03', 'val': 3},
  ])
  ddf = pipe.get_data(as_dask=True)
  print(ddf)
  # Dask DataFrame Structure:
  #                            dt             val
  # npartitions=4
  #                datetime64[ns]  int64[pyarrow]
  #                           ...             ...
  #                           ...             ...
  #                           ...             ...
  #                           ...             ...
  # Dask Name: from-delayed, 5 graph layers

  print(ddf.compute())
  #           dt  val
  # 0 2023-01-01    1
  # 0 2023-01-02    2
  # 0 2023-01-03    3
  
  pipe2 = mrsm.Pipe(
      'dask', 'insert',
      columns = pipe.columns,
      instance = 'sql:local',
  )
  pipe2.sync(ddf)
  assert pipe.get_data().to_dict() == pipe2.get_data().to_dict()

  pipe.sync([{'dt': '2023-01-01', 'val': 10}])
  pipe2.sync(pipe.get_data(as_dask=True))
  assert pipe.get_data().to_dict() == pipe2.get_data().to_dict()
  ```

- **Added `chunk_minutes` to `pipe.parameters['verify']`.**  
  Like `pipe.parameters['fetch']['backtrack_minutes']`, you may now specify the default chunk interval to use for verification syncs and iterating over the datetime axis.

  ```python
  import meerschaum as mrsm
  pipe = mrsm.Pipe(
      'a', 'b',
      instance = 'sql:local',
      columns = {'datetime': 'dt'},
      parameters = {
          'verify': {
              'chunk_minutes': 2880,
          }
      },
  )
  pipe.sync([
      {'dt': '2023-01-01'},
      {'dt': '2023-01-02'},
      {'dt': '2023-01-03'},
      {'dt': '2023-01-04'},
      {'dt': '2023-01-05'},
  ])
  chunk_bounds = pipe.get_chunk_bounds(bounded=True)
  for chunk_begin, chunk_end in chunk_bounds:
      print(chunk_begin, '-', chunk_end)

  # 2023-01-01 00:00:00 - 2023-01-03 00:00:00
  # 2023-01-03 00:00:00 - 2023-01-05 00:00:00
  ```

- **Added `--chunk-minutes`, `--chunk-hours`, and `--chunk-days`.**  
  You may override a pipe's chunk interval during a verification sync with `--chunk-minutes` (or `--chunk-hours` or `--chunk-days`).

  ```python
  mrsm verify pipes --chunk-days 3
  ```

- **Added `pipe.get_chunk_interval()` and `pipe.get_backtrack_interval()`.**  
  Return the `timedelta` (or `int` for integer datetimes) from `verify:chunk_minutes` and `fetch:backtrack_minutes`, respectively.

  ```python
  import meerschaum as mrsm
  dt_pipe = mrsm.Pipe(
      'demo', 'intervals', 'datetime',
      instance = 'sql:local',
      columns = {'datetime': 'dt'},
  )
  print(dt_pipe.get_chunk_interval())
  # 1 day, 0:00:00

  int_pipe = mrsm.Pipe(
      'demo', 'intervals', 'int',
      instance = 'sql:local',
      columns = {'datetime': 'dt'},
      dtypes = {'dt': 'int'},
  )
  print(int_pipe.get_chunk_interval())
  # 1440
  ```

- **Added `pipe.get_chunk_bounds()`.**  
  Return a list of `begin` and `end` values to use when iterating over a pipe's datetime axis.
  
  ```python
  from datetime import datetime
  import meerschaum as mrsm
  pipe = mrsm.Pipe(
      'demo', 'chunk_bounds',
      instance = 'sql:local',
      columns = {'datetime': 'dt'},
      parameters = {
          'verify': {
              'chunk_minutes': 1440,
          }
      },
  )
  pipe.sync([
      {'dt': '2023-01-01'},
      {'dt': '2023-01-02'},
      {'dt': '2023-01-03'},
      {'dt': '2023-01-04'},
  ])

  open_bounds = pipe.get_chunk_bounds()
  for i, (begin, end) in enumerate(open_bounds):
      print(f"Chunk {i}: ({begin}, {end})")

  # Chunk 0: (None, 2023-01-01 00:00:00)
  # Chunk 1: (2023-01-01 00:00:00, 2023-01-02 00:00:00)
  # Chunk 2: (2023-01-02 00:00:00, 2023-01-03 00:00:00)
  # Chunk 3: (2023-01-03 00:00:00, 2023-01-04 00:00:00)
  # Chunk 4: (2023-01-04 00:00:00, None)

  closed_bounds = pipe.get_chunk_bounds(bounded=True)
  for i, (begin, end) in enumerate(closed_bounds):
      print(f"Chunk {i}: ({begin}, {end})")

  # Chunk 0: (2023-01-01 00:00:00, 2023-01-02 00:00:00)
  # Chunk 1: (2023-01-02 00:00:00, 2023-01-03 00:00:00)
  # Chunk 2: (2023-01-03 00:00:00, 2023-01-04 00:00:00)

  sub_bounds = pipe.get_chunk_bounds(
      begin = datetime(2023, 1, 1),
      end = datetime(2023, 1, 3),
  )
  for i, (begin, end) in enumerate(sub_bounds):
      print(f"Chunk {i}: ({begin}, {end})")

  # Chunk 0: (2023-01-01 00:00:00, 2023-01-02 00:00:00)
  # Chunk 1: (2023-01-02 00:00:00, 2023-01-03 00:00:00)
  ```

- **Added `--bounded` to verification syncs.**  
  By default, `verify pipes` is unbounded, meaning it will sync values beyond the existing minimum and maximum datetime values. Running a verification sync with `--bounded` will bound the search to the existing datetime axis.

  ```bash
  mrsm sync pipes --verify --bounded
  ```

- **Added `pipe.get_num_workers()`.**  
  Return the number of concurrent threads to be used with this pipe (with respect to its instance connector's thread safety).

- **Added `select_columns` and `omit_columns` to `pipe.get_data()`.**  
  In situations where not all columns are required, you can now either specify which columns you want to include (`select_columns`) and which columns to filter out (`omit_columns`). You may pass a list of columns or a single column, and the value `'*'` for `select_columns` will be treated as `None` (i.e. `SELECT *`).

  ```python
  pipe = mrsm.Pipe('a', 'b', 'c', instance='sql:local')
  pipe.sync([{'a': 1, 'b': 2, 'c': 3}])
  
  pipe.get_data(['a', 'b'])
  #    a  b
  # 0  1  2
  
  pipe.get_data('*', 'b')
  #    a  c
  # 0  1  3

  pipe.get_data(None, ['a', 'c'])
  #    b
  # 0  2

  pipe.get_data(omit_columns=['b', 'c'])
  #    a
  # 0  1

  pipe.get_data(select_columns=['c', 'a'])
  #    c  a
  # 0  3  1
  ```

- **Replace `daemoniker` with `python-daemon`.**  
  `python-daemon` is a well-maintained and well-behaved daemon process library. However, this migration removes Windows support for background jobs (which was never really fully supported already, so no harm there).

- **Added `pause jobs`.**  
  In addition to `start jobs` and `stop jobs`, the command `pause jobs` will suspend a job's daemon. Jobs may be resumed with `start jobs` (i.e. `Daemon.resume()`).

- **Added job management to the UI.**  
  Now that jobs and logs are much more robust, more job management features have been added to the web UI. Jobs may be started, stopped, paused, and resumed from the web console, and their logs are now available for download.

- **Logs now roll over and are preserved on job restarts.**  
  Spin up long-running job with peace of mind now that logs are automatically rolled over, keeping five 500 KB files on disk at any moment (you can tweak these values with `mrsm edit config jobs`).
  To facilitate this, `meershaum.utils.daemon.RotatingFile` was added to provide a generic file-like object, complete with its own file descriptor.

- **Starting existing jobs with `-d` will not throw an exception if the arguments match.**  
  Similarly, running without any arguments other than `--name` will run the existing job. This matches the behavior of `start jobs`.

- **Allow for colon-separated paths in `MRSM_PLUGINS_DIR`.**  
  Just like `PATH` in `bash`, you may now specify your plugins' paths in a single variable, separated by colons. Unlike `bash`, however, a blank path will not interpreted as the current directory.

  ```bash
  export MRSM_PLUGINS_DIR='./plugins:/app/plugins'
  ```

- **Add `pipe.keys()`**  
  `pipe.keys()` returns the connector, metric, and location keys (i.e. `pipe.meta` without the `instance`).

  ```python
  pipe = mrsm.Pipe('foo', 'bar')
  print(pipe.keys())
  # {'connector': 'foo', 'metric': 'bar', 'location': None}
  ```

- **Pipes are now indexable.**  
  Indexing a pipe directly is the same as accessing `pipe.attributes`:

  ```python
  pipe = mrsm.Pipe('a', 'b', columns={'foo': 'bar'})
  print(pipe['connector'])
  # 'a'
  print(pipe['connector_keys'])
  # 'a'
  print(pipe['columns'])
  # {'foo': 'bar'}
  print(pipe['does_not_exist'])
  # None
  ```

**Other changes**

- **Fixed backtracking being incorrectly applied to `--begin`.**  
  Application of the backtracking interval has been consolidated into `pipe.fetch()`.

- **Improved data type enforcement for SQL pipes.**  
  A pipe's data types are now passed to `SQLConnector.read()` when fetching its data.

- **Added `meerschaum.utils.sql.get_db_version()` and `SQLConnector.db_version`.**
  
- **Moved `print_options()` from `meerschaum.utils.misc` into `meerschaum.utils.formatting`.**  
  This places `print_options()` next to `print_tuple` and `pprint`. A placeholder function is still present in `meerschaum.utils.misc` to preserve existing behavior.

- **`mrsm.pprint()` will now pretty-print `SuccessTuples`.**

- **Added `calm` to `print_tuple()`.**  
  Printing a `SuccessTuple` with `calm=True` will use a more muted color scheme and emoji.

- **Removed `round_down` from `get_sync_time()` for instance connectors.**  
  To avoid confusion, sync times are no longer truncated by default. `round_down` is still an optional keyword argument on `pipe.get_sync_time()`.

- **Created `meerschaum.utils.dtypes`.**  
  - **Added `are_dtypes_equal()` to `meerschaum.utils.dtypes`.**
  - **Added `get_db_type_from_pd_type()` to `meerschaum.utils.dtypes.sql`.**
  - **Added `get_pb_type_from_db_type()` to `meerschaum.utils.dtypes.sql`.**
  - **Moved `to_pandas_dtype()` from `meerschaum.utils.misc` into `meerschaum.utils.dtypes`.**

- **Created `meerschaum.utils.dataframe`.**  
  - **Added `chunksize_to_npartitions()` to `meerschaum.utils.dataframe`.**
  - **Added `get_first_valid_dask_partition()` to `meerschaum.utils.dataframe`.**
  - **Moved `filter_unseen_df()` from `meerschaum.utils.misc` into `meerschaum.utils.dataframe`.**
  - **Moved `add_missing_cols_to_df()` from `meerschaum.utils.misc` into `meerschaum.utils.dataframe`.**
  - **Moved `parse_df_datetimes()` from `meerschaum.utils.misc` into `meerschaum.utils.dataframe`.**
  - **Moved `df_from_literal()` from `meerschaum.utils.misc` into `meerschaum.utils.dataframe`.**
  - **Moved `get_json_cols()` from `meerschaum.utils.misc` into `meerschaum.utils.dataframe`.**
  - **Moved `get_unhashable_cols()` from `meerschaum.utils.misc` into `meerschaum.utils.dataframe`.**
  - **Moved `enforce_dtypes()` from `meerschaum.utils.misc` into `meerschaum.utils.dataframe`.**
  - **Moved `get_datetime_bound_from_df()` from `meerschaum.utils.misc` into `meerschaum.utils.dataframe`.**
  - **Moved `df_is_chunk_generator()` from `meerschaum.utils.misc` into `meerschaum.utils.dataframe`.**

- **Refactored SQL utilities.**  
  - **Added `format_cte_subquery()` to `meerschaum.utils.sql`.**
  - **Added `get_create_table_query()` to `meerschaum.utils.sql`.**
  - **Added `get_db_version()` to `meerschaum.utils.sql`.**
  - **Added `get_rename_table_queries()` to `meerschaum.utils.sql`.**

- **Moved `choices_docstring()` from `meerschaum.utils.misc` into `meerschaum.actions`.**
- **Fixed handling backslashes for `stack` on Windows.**
  


## 1.7.x Releases

The 1.7 series was short and sweet with a big focus on improving the web API. The highlight feature was the integrated webterm, and the series includes many bugfixes and improvements. 

### v1.7.3 – v1.7.4

- **Fix an issue with the local stack healthcheck.**  
  Due to some edge cases, the local stack `docker-compose.yaml` file would not be correctly formatted until `edit config` had been executed. This patch ensures the files are synced with each invocation of `stack`.

- **Fix an issue when running the local stack with non-default ports.**  
  Initializing a local stack with a different database port (e.g. 5433) now routes correctly within the Docker compose network (now patching to internal port to 5432).

- **Fix `upgrade mrsm` behavior.**  
  Recent changes to `stack` broke the automatic `stack pull` within `mrsm upgrade mrsm`.

### v1.7.2

- **Fix `role "root" does not exist` from stack logs.**  
  Although the healthcheck was working as expected, the log output was filled with `Error FATAL: role "root" does not exist`. These errors have been fixed.

- **Fix `MRSM_CONFIG` behavior when running `start api --production`.**  
  Starting the Web API through `gunicorn` (i.e. `--production`) now respects `MRSM_CONFIG`. This is useful for running `stack up` with non-default credentials.

- **Added `--insecure` as an alias for `--no-auth`.**  
  To compliment the newly added `--secure` flag, starting the Web API with `--insecure` will bypass authentication.

- **Bump default TimescaleDB version to PG15.**  
  The default TimescaleDB version for the Meerschaum stack is now `latest-pg15-oss`.

- **Pass sysargs to `docker compose` via `stack`**  
  This patch allows for jumping into the `api` container:

  ```bash
  mrsm stack exec api bash
  ```

- **Added the API endpoint `/healthcheck`.**  
  This is used to determine reachability and the health of the local stack.

### v1.7.0 – v1.7.1 

- **Remove `get_backtrack_data()` for instance connectors.**  
  If provided, this method will still override the new generic implementation.

- **Add `--keyfile` and `--certfile` support.**  
  When starting the Web API, you may now run via HTTPS with `--keyfile` and `--certfile`. Older releases required the keys to be set in `MRSM_CONFIG`. This also brings SSL support for `--production` (Gunicorn).

- **Add the Webterm to the Web Console.**  
  At long last, the webterm is embedded within the web console and is accessible from the Web API at the endpoint `/webterm`. You must provide your active, authorized session ID to access to the Webterm.

- **Add `--secure` to `start api`.**  
  Starting the Web API with `--secure` will now disallow actions from non-administrators. This is recommend for shared deployments.

- **Fixed the registration page on the Web API.**  
  Users should now be able to create accounts from Dockerized deployments.

- **Held back `dash-extensions`**  
  The recent 1.0.2+ releases have shipped some broken changes, so `dash-extensions` is held back to `1.0.1` until newer releases have been tested.

- **Allow for digits in environment connectors.**  
  Connectors defined as environment variables may now have digits in the type.

  ```bash
  export MRSM_A2B_TEST='{"foo": "bar"}'
  ```

- **Fixed `stack` on Windows.**

- **Fixed a false error with background jobs.**

- **Increased the minimum password length to 5.**

## 1.6.x Releases

The biggest features of the 1.6.x series were all about chunking and adding support for syncing generators. The series was also full of minor bugfixes, contributing to an even more polished experience. It also was the first release to drop support for a Python version, formally deprecating Python 3.7.

### v1.6.16 – v1.6.19

- **Add Pydantic v2 support**  
  The only feature which requires Pydantic v1 is the `--schedule` flag, which will throw a warning with a hint to install an older version. The underlying libraries for this feature should have Pydantic v2 support merged soon.

- **Bump dependencies.**  
  This patch bumps the minimum required versions for `typing-extensions`, `rich`, `prompt-toolkit`, `rocketry`, `uvicorn`, `websockets`, and `fastapi` and loosens the minimum version of `pydantic`.

- **Fix shell formatting on Windows 10.**  
  Some edge case issues have been patched for older versions of Windows.
  

### v1.6.15

- **Sync chunks in the `copy pipes` action.**  
   This will help with large out-of-memory pipes.

### v1.6.14

- **Added healthchecks to `mrsm stack up`.**  
  The internal Docker Compose file for `mrsm stack` was bumped to version 3.9, and secrets were replaced with environment variable references.

- **Fixed `--no-auth` when starting the API.**  
  The command `mrsm start api --no-auth` now correctly handles sessions.

### v1.6.13

- **Remove `\\u0000` from strings when inserting into PostgreSQL.**  
  Replace both `\0` and `\\u0000` with empty strings when streaming rows into PostgreSQL.

### v1.6.12

- **Allow nested chunk generators.**  
  This patch more gracefully handles labels for situations with nested chunk generators and adds and explicit test for this scenario.

  ```python
  import meerschaum as mrsm
  pipe = mrsm.Pipe('foo', 'bar', instance='sql:memory')
  
  docs = [{'color': 'red'}, {'color': 'green'}]
  num_chunks = 3
  num_batches = 2

  def build_chunks():
      return (
          [
              {'chunk_ix': chunk_ix, **doc}
              for doc in docs
          ]
          for chunk_ix in range(num_chunks)
      )

  batches = (
      (
          [
              {'batch_ix': batch_ix, **doc}
              for doc in chunk
          ]
          for chunk in build_chunks()
      )
      for batch_ix in range(num_batches)
  )

  pipe.sync(batches)
  print(pipe.get_data())
  #     batch_ix  chunk_ix  color
  # 0          0         0    red
  # 1          0         0  green
  # 2          0         1    red
  # 3          0         1  green
  # 4          0         2    red
  # 5          0         2  green
  # 6          1         0    red
  # 7          1         0  green
  # 8          1         1    red
  # 9          1         1  green
  # 10         1         2    red
  # 11         1         2  green
  ```

### v1.6.11

- **Fix an issue with in-place syncing.**  
  When syncing a SQL pipe in-place with a backtrack interval, the interval is applied to the existing data stage to avoid inserting duplicate rows.

### v1.6.9 — v1.6.10

- **Improve thread safety checks.**  
  Added checks for `IS_THREAD_SAFE` to connectors to determine whether to use mutlithreading.

- **Fix an issue with custom flags while syncing.**  
  This patch includes better handling of custom flags added from plugins during the syncing process.

### v1.6.8

- **Added `as_iterator` to `Pipe.get_data()`.**  
  Passing `as_iterator=True` (or `as_chunks`) to `Pipe.get_data()` returns a generator which returns chunks of Pandas DataFrames.

  Each DataFrame is the result of a `Pipe.get_data()` call with intermediate datetime bounds between `begin` and `end` of size `chunk_interval` (default `datetime.timedelta(days=1)` for time-series / 100,000 IDs for integers).

  ```python
  import meerschaum as mrsm

  pipe = mrsm.Pipe(
      'a', 'b',
      columns={'datetime': 'id'},
      dtypes={'id': 'Int64'},
  )
  pipe.sync([
      {'id': 0, 'color': 'red'},
      {'id': 1, 'color': 'blue'},
      {'id': 2, 'color': 'green'},
      {'id': 3, 'color': 'yellow'},
  ])

  ### NOTE: due to non-inclusive end bounding,
  ###       each chunk contains
  ###       (chunk_interval - 1) rows.
  chunks = pipe.get_data(
      chunk_interval = 2,
      as_iterator = True,
  )
  for chunk in chunks:
      print(chunk)

  #    id color
  # 0   0   red
  # 1   1  blue
  #    id   color
  # 0   2   green
  # 1   3  yellow
  ```

- **Add server-side cursor support to `SQLConnector.read()`.**  
  If `chunk_hook` is provided, keep an open cursor and stream the chunks one-at-a-time. This allows for processing very large out-of-memory data sets.

  To return the results of the `chunk_hook` callable rather than a dataframe, pass `as_hook_result=True` to receive a list of values.

  If `as_iterator` is provided or `chunksize` is `None`, then `SQLConnector.read()` reverts to the default client-side cursor implementation (which loads the entire result set into memory).


  ```python
  import meerschaum as mrsm
  conn = mrsm.get_connector()

  def process_chunk(df: 'pd.DataFrame', **kw) -> int:
      return len(df)
  
  results = conn.read(
      "very_large_table",
      chunk_hook = process_chunk,
      as_hook_results = True,
      chunksize = 100,
  )

  results[:2]
  # [100, 100]
  ```

- **Remove `--sync-chunks` and set its behavior as default.**  
  Due to the above changes to `SQLConnector.read()`, `sync_chunks` now defaults to `True` in `Pipe.sync()`. You may disable this behavior with `--chunksize 0`.

### v1.6.7

- **Improve memory usage when syncing generators.**  
  To more lazily sync chunks from generators, `pool.map()` has been replaced with `pool.imap()`.

### v1.6.6

- **Issue one `ALTER TABLE` query per column for SQLite, MSSQL, DuckDB, and Oracle SQL.**  
  SQLite and other flavors do not support multiple columns in an `ALTER TABLE` query. This patch addresses this behavior and adds a specific test for this scenario.

### v1.6.5

- **Allow pipes to sync DataFrame generators.**  
  If `pipe.sync()` receives a generator (for `DataFrames`, dictionaries, or lists), it will attempt to consume it and sync its chunks in parallel threads (this can be single-threaded with `--workers 1`). For SQL pipes, this will be capped at your configured pool size (default 5) minus the running number of threads.

  This means you may now return generators to large transcations, such as reading a large CSV: 
  ```python
  def fetch(pipe, **kw) -> Iterable['pd.DataFrame']:
      return pd.read_csv('data.csv', chunksize=1000)
  ```

  Any iterator of DataFrame-like chunks will work:

  ```python
  def fetch(pipe, **kw) -> Generator[List[Dict[str, Any]]]:
      return (
          [
              {'id': 1, 'val': 10.0 * i},
              {'id': 2, 'val': 20.0 * i},
          ] for i in range(10)
      )
  ```

  This new behavior has been added to `SQLConnector.fetch()` so you may now confidently sync very large tables between your databases.

  **NOTE:** The default `chunksize` for SQL queries has been lowered to 100,000 from 1,000,000. You may alter this value with `--chunksize` or setting the value in `MRSM{system:connectors:sql:chunksize}` (you can also edit the default pool size here).

- **Fix edge case with SQL in-place syncs.**  
  Occasionally, a few docs would be duplicated when running in-place SQL syncs. This patch increases the fetch window size to mitigate the issue.

- **Remove `begin` and `end` from `filter_existing()`.**  
  The keyword arguments were interfering with the determined datetime bounds, so this patch removes these flags (albeit `begin` was already ignored) to avoid confusion. Date bounds are solely determined from the contents of the DataFrame.

### v1.6.4

- **Allow for mixed UTC offsets in datetimes.**  
  UTC offsets are now applied to datetime values before timezone information is stripped, which should now reflect accurate values. This patch also fixes edge cases when different offsets are synced within the same transcation.

  ```python
  import meerschaum as mrsm
  pipe = mrsm.Pipe('a', 'b', columns={'datetime': 'dt'})
  pipe.sync([
      {'dt': '2023-01-01 00:00:00+00:00'},
      {'dt': '2023-01-02 00:00:00+01:00'},
  ])
  pipe.get_data().to_dict(orient=records)
  # [
  #     {'dt': Timestamp('2023-01-01 00:00:00')},
  #     {'dt': Timestamp('2023-01-01 23:00:00')}
  # ]
  ```

- **Allow skipping datetime detection.**  
  The automatic datetime detection feature now respects a pipe's `dtypes`; columns that aren't of type `datetime64[ns]` will be ignored.

  ```python
  import meerschaum as mrsm
  pipe = mrsm.Pipe('a', 'b', dtypes={'not-date': 'str'})
  pipe.sync([
      {'not-date': '2023-01-01 00:00:00'}
  ])
  pipe.get_data().to_dict(orient=records)
  # [
  #     {'not-date': '2023-01-01 00:00:00'}
  # ]
  ```

- **Added utility method `enforce_dtypes()`.**  
  The DataFrame data type enforcement logic of `pipe.enforce_dtypes()` has been exposed as `meerschaum.utils.misc.enforce_dtypes()`:

  ```python
  from meerschaum.utils.misc import enforce_dtypes
  import pandas as pd
  df = pd.DataFrame([{'a': '1'}])
  enforce_dtypes(df, {'a': 'Int64'}).dtypes
  # a    Int64
  # dtype: object
  ```

- **Performance improvements.**  
  Some of the unnecessarily immutable transformations have been replaced with more memory- and compute-efficient in-place operations. Other small improvements like better caching should also speed things up.

- **Removed noise from debug output.**  
  The virtual environment debug messages have been removed to make `--debug` easier to read.

- **Better handle inferred datetime index.**  
  The inferred datetime index feature may now be disabled by setting `datetime` to `None`. Improvements were made to be handle incorrectly identified indices.

- **Improve dynamic dtypes for SQLite.**  
  SQLite doesn't allow for modifying column types but is usually dynamic with data types. A few edge cases have been solved with a workaround for altering the table's definition.

### v1.6.3

- **Fixed an issue with background jobs.**  
  A change had broken daemon functionality has been reverted.

### v1.6.2

- **Virtual environment and `pip` tweaks.**  
  With upcoming changes to `pip` coming due to PEP 668, this patch sets the environment variable `PIP_BREAK_SYSTEM_PACKAGES` when executing `pip` internally. All packages are installed within virtual environments except `uvicorn`, `gunicorn`, and those explicitly installed with a venv of `None`.

- **Change how pipes are pretty-printed.**  
  Printing the attributes of a single pipe now highlights the keys in blue.

- **Fix an issue with `bootstrap pipes` and plugins.**  
  When bootstrapping a pipe with a plugin connector, the plugin's virtual environment will now be activated while executing its `register()` function.

- **Update dependencies.**  
  The minimum version of `duckdb` was bumped to `0.7.1`, `duckdb-engine` was bumped to `0.7.0`, and `pip` was lowered to `22.0.4` to accept older versions. Additionally, `pandas==2.0.0rc1` was tested and confirmed to work, so version 1.7.x of Meerschaum will likely require 2.0+ of `pandas` to make use of its PyArrow backend.

### v1.6.0 – v1.6.1

**Breaking Changes**

- *Dropped Python 3.7 support.*  
  The latest `pandas` requires 3.8+, so to use Pandas 1.5.x, we have to finally drop Python 3.7.

- *Upgrade SQLAlchemy to 2.0.5+.*  
  This includes better transaction handling with connections. Other packages which use SQLAlchemy may not yet support 2.0+.

- *Removed `MQTTConnector`.*  
  This was one of the original connectors but was never tested or used in production. It may be reintroduced via a future `mqtt` plugin.

**Bugfixes and Improvements**

- **Stop execution when improper command-line arguments are passed in.**  
  Incorrect command-line arguments will now return an error. The previous behavior was to strip the flags and execute the action anyway, which was undesirable.

  ```bash
  $ mrsm show pipes -c

   💢 Invalid arguments:
    show pipes -c

     🛑 argument -c/-C/--connector-keys: expected at least one argument
  ```

- **Allow `bootstrap connector` to create custom connectors.**  
  The `bootstrap connector` wizard can now handle registering custom connectors. It uses the `REQUIRED_ATTRIBUTES` list set in the custom connector class when determining what to ask for.

- **Allow custom connectors to omit `__init__()`**  
  If a connector is created via `@make_connector` and doesn't have an `__init__()` function, the base one is used to create the connector with the correct type (derived from the class name) and verify the `REQUIRED_ATTRIBUTES` values if present.

- **Infer a connector's `type` from its class name.**  
  The `type` of a connector is now determined from its class name (e.g. `FooConnector` would have a type `foo`). When inheriting from `Connector`, it is no longer required to explictly pass the type before the label. For backwards compatability, the legacy method still behaves as expected.

  ```python
  from meerschaum.connectors import (
      Connector,
      make_connector,
      get_connector,
  )

  @make_connector
  class FooConnector:
      REQUIRED_ATTRIBUTES = ['username', 'password']

  conn = get_connector(
      'foo',
      username = 'abc',
      password = 'def',
  )
  ```

- **Allow connectors to omit a `label`.**  
  The default label `main` will be used if `label` is omitted.

- **Add `meta` keys to connectors.**  
  Like pipes, the `meta` property of a connector returns a dictionary with the kwargs needed to reconstruct the connector.

  ```python
  conn = mrsm.get_connector('sql:temp', flavor='sqlite', database=':memory:')
  print(conn.meta)
  # {'type': 'sql', 'label': 'temp', 'database': ':memory:', 'flavor': 'sqlite'}
  ```

- **Remove `NUL` bytes when inserting into PostgreSQL.**  
  PostgreSQL doesn't support `NUL` bytes in text (`'\0'`), so these characters are removed from strings when copying into a table.

- **Cache `pipe.exists()` for 5 seconds.**  
  Repeated calls to `pipe.exists()` will be sped up due to short-term caching. This cache is invalidated when syncing or dropping a pipe.

- **Fix an edge case with subprocesses in headless environments.**  
  Checks were added to subprocesses to prevent using interactive features when no such features may be available (i.e. `termios`).

- **Added `pprint()`, `get_config()`, and `attempt_import()` to the top-level namespace.**  
  Frequently used functions `pprint()`, `get_config()`, and `attempt_import()` have been promoted to the root level of the `meerschaum` namespace, i.e.:

  ```python
  import meerschaum as mrsm
  mrsm.pprint(mrsm.get_config('meerschaum'))

  sqlalchemy = mrsm.attempt_import('sqlalchemy')
  ```

- **Fix CLI for MSSQL.**  
  The interactive CLI has been fixed for Microsoft SQL Server.

## 1.5.x Releases

The 1.5.x series offered many great improvements, namely the ability to use an integer datetime axis and the addition of JSON columns.

### v1.5.8 – v1.5.10

- **Infer JSON columns from the first first non-null value.**  
  When determining complex columns (dictionaries or lists), the first non-null value of the dataframe is checked rather than the first row only. This accounts for documents which contain variable keys in the same sync, e.g.:

  ```python
  import meerschaum as mrsm
  pipe = mrsm.Pipe('a', 'b')
  pipe.sync([
      {'a': {'b': 1}},
      {'c': {'d': 2}},
  ])
  ```

- **Fix a bug when reconstructing JSON columns.**  
  When rebuilding JSON values after merging, a check is first performed if the value is in fact a string (sometimes `NULLS` slip in).

- **Increase the timeout when determining Python versions.**  
  This fixes some difficult-to-reproduce bugs on Windows.


### v1.5.7

- **Replace `ast.literal_eval()` with `json.loads()` when filtering JSON columns.**  
  This patch replaces the use of `str` and `ast.literal_eval()` with `json.dumps()` and `json.loads()` to preserve accuracy.

- **Fix a subtle bug with subprocesses.**  
  The function `run_python_package()` now better handles environment passing and raises a more verbose warning when something goes wrong.

- **Allow columns with `'create'` in the name.**  
  A security measure previously disallowed certain keywords when sanitizing input. Now columns are allowed to contain certain keywords.

### v1.5.3 – v1.5.6

- **Pipes now support syncing dictionaries and lists.**  
  Complex columns (dicts or lists) will now be preserved:

  ```python
  import meerschaum as mrsm
  pipe = mrsm.Pipe('a', 'b')
  pipe.sync([{'a': {'b': 1}}])
  df = pipe.get_data()
  print(df['a'][0])
  # {'b': 1}
  ```

  You can also force strings to be parsed by setting the data type to `json`:

  ```python
  import meerschaum as mrsm
  pipe = mrsm.Pipe(
      'foo', 'bar',
      columns = {'datetime': 'id'},
      dtypes = {'data': 'json', 'id': 'Int64'},
  )
  docs = [{'id': 1, 'data': '{"foo": "bar"}'}]
  pipe.sync(docs)
  df = pipe.get_data()
  print(df['data'][0])
  # {'foo': 'bar'}
  ```

  For PostgreSQL-like databases (e.g. TimescaleDB), this is stored as `JSONB` under the hood. For all others, it's stored as the equivalent for `TEXT`.

- **Fixed determining the version when installing plugins.**  
  Like the `required` list, the `__version__` string must be explicitly set in order for the correct version to be determined.

- **Automatically cast `postgres` to `postgresql`**  
  When a `SQLConnector` is built with a flavor of `postgres`, it will be automatically set to `postgresql`.

### v1.5.0 – v1.5.2

- **Pipes may now use integers for the `datetime` column.**  
  If you use an auto-incrementing integer as your primary key, you may now use that column as your pipe's `datetime` column, just specify the `dtype` as an `Int64`:

  ```python
  import meerschaum as mrsm
  pipe = mrsm.Pipe(
      'foo', 'bar',
      instance = 'sql:memory',
      columns = {
          'datetime': 'id',
      },
      dtypes = {
          'id': 'Int64',
      },
  )
  pipe.sync([{'id': 1, 'foo': 'bar'}])
  pipe.sync([{'id': 2, 'foo': 'baz'}])
  ```

  This applies the same incremental range filtering logic as is normally done on the datetime axis.

- **Allow for multiple plugins directories.**  
  You may now set multiple directories for `MRSM_PLUGINS_DIR`. All of the plugins contained in each directory will be symlinked together into a single `plugins` namespace. To do this, just set `MRSM_PLUGINS_DIR` to a JSON-encoded list:

  ```bash
  export MRSM_PLUGINS_DIR='["./plugins_1", "./plugins_2"]'
  ```

- **Better Windows support.**  
  At long last, the color issues plaguing Windows users have finally been resolved. Additionally, support for background jobs has been fixed on Windows, though the daemonization library I use is pretty hacky and doesn't make for the smoothest experience. But at least it works now!

- **Fixed unsafe TAR extraction.**  
  A [PR about unsafe use of `tar.extractall()`](https://github.com/bmeares/Meerschaum/pull/100) brought this issue to light.

- **Fixed the blank logs bug in `show logs`.**  
  Backtracking a couple lines before following the rest of the logs has been fixed.

- **Requirements may include brackets.**  
  Python packages listed in a plugin's `requirements` list may now include brackets (e.g. `meerschaum[api]`).

- **Enforce 1000 row limit in `SQLConnector.to_sql()` for SQLite.**  
  When inserting rows, the chunksize of 1000 is enforced for SQLite (was previously enforced only for reading).

- **Patch parameters from `--params` in `edit pipes` and `register pipes`.**  
  When editing or registering pipes, the value of `--params` will now be patched into the pipe's parameters. This should be very helpful when scripting.

- **Fixed `edit users`.**  
  This really should have been fixed a long time ago. The action `edit users` was broken due to a stray import left over from a major refactor.

- **Fixed a regex bug when cleaning up packages.**
- **Removed `show gui` and `show modules`.**


## 1.4.x Releases

The 1.4.x series brought some incredible, stable releases, and the highlight feature was in-place SQL syncs for massive performance improvement. The addition of `temporary` to Pipes also made using pipes in projects more accessible.

### v1.4.14

- **Added flag `temporary` to `Pipe` (and `--temporary`).**  
  Pipes built with `temporary=True`, will not create instance tables (`pipes`, `users`, and `plugins`) or be able to modify registration. This is particularly useful when creating pipes from existing tables when automatic registration is not desired.

  ```python
  import meerschaum as mrsm
  import pandas as pd
  conn = mrsm.get_connector('sql:temp', uri='postgresql://user:pass@localhost:5432/db')

  ### Simulating an existing table.
  table_name = 'my_table'
  conn.to_sql(
      pd.DataFrame([{'id_column': 1, 'value': 1.0}]),
      name = table_name,
  )

  ### Create a temporary pipe with the existing table as its target.
  pipe = mrsm.Pipe(
      'foo', 'bar',
      target = table_name,
      temporary = True,
      instance = conn,
      columns = {
          'id': 'id_column',
      },
  )

  docs = [
      {
          "id_column": 1,
          "value": 123.456,
          "new_column": "hello, world!",
      },
  ]

  ### Existing table `my_table` is synced without creating other tables
  ### or affecting pipes' registration.
  pipe.sync(docs)
  ```

- **Fixed potential security of public instance tables.**  
  The API now refuses to sync or serve data if the target is a protected instance table (`pipes`, `users`, or `plugins`).

- **Added not-null check to `pipe.get_sync_time().`**  
  The `datetime` column should never contain null values, but just in case, `pipe.get_sync_time()` now passes a not-null check to `params` for the datetime column.

- **Removed prompt for `value` from `pipe.bootstrap()`.**  
  The prompt for an optional `value` column has been removed from the bootstrapping wizard because `pipe.columns` is now largely used as a collection of indices rather than the original purpose of meta-columns.

- **Pass `--debug` and other flags in `copy pipes`.**  
  Command line flags are now passed to the new pipe when copying an existing pipe.

### v1.4.12 – v1.4.13

- **Fixed an issue when syncing empty DataFrames [(#95)](https://github.com/bmeares/Meerschaum/issues/95).**  
  When syncing an empty list of documents, `Pipe.filter_existing()` would trigger pulling the entire table into memory. This patch adds a check if the dataframe is empty.

- **Allow the `datetime` column to be omitted in the `bootstrap` wizard.**  
  Now that the `datetime` index is optional, the bootstrapping wizard allows users to skip this index.

- **Fixed a small issue when syncing to MySQL.**  
  Due to the addition of MySQL 5.7 support in v1.4.11, a slight edge case arose which broke SQL definitions. This patch fixes MySQL behavior when a `WHERE` clause is present in the definition.

### v1.4.11

- **Add support for older versions of MySQL.**  
  The `WITH` keyword for CTE blocks was not introduced until MySQL 8.0. This patch uses the older syntax for older versions of MySQL and MariaDB. MySQL 5.7 was added to the test suite.

- **Allow for any iterable in `items_str()`**  
  If an iterable other than a list is passed to `items_str()`, it will convert to a list before building the string:

  ```python
  from meerschaum.utils.misc import items_str
  print(items_str({'apples': 1, 'bananas': 2}, quotes=False)
  # apples and bananas
  ```

- **Fixed an edge case with `datetime` set to `None`.**  
  This patch will ignore the datetime index even if it was set explicitly to `None`.

- **Added `Pipe.children`.**  
  To complement `Pipe.parents`, setting the parameters key `children` to a list of pipes' keys will be treated the same as `Pipe.parents`:

  ```python
  import meerschaum as mrsm
  pipe = mrsm.Pipe(
      'a', 'b',
      parameters = {
          'children': [
              {
                  'connector': 'a',
                  'metric': 'b',
                  'location': 'c',
              },
          ]
      }
  )
  print(pipe.children)
  # [Pipe('a', 'b', 'c')]
  ```

- **Added support for `type:label` syntax in `mrsm.get_connector()`.**  
  The factory function `mrsm.get_connector()` expects the type and label as two arguments, but this patch allows for passing a single string with both arguments:

  ```python
  import meerschaum as mrsm
  print(mrsm.get_connector('sql:local'))
  # sql:local
  ```

- **Fixed more edge case bugs.**  
  For example, converting to `Int64` sometimes breaks with older versions of `pandas`. This patch adds a workaround.

### v1.4.10

- **Fixed an issue with syncing background jobs.**  
  The `--name` flag of background jobs with colliding with the `name` keyword argument of `SQLConnector.to_sql()`.

- **Fixed a datetime bounding issue when `datetime` index is omitted.**  
  If the minimum datetime value of the incoming dataframe cannot be determined, do not bound the `get_data()` request.

- **Keep existing parameters when registering plugin pipes.**  
  When a pipe is registered with a plugin as its connector, the return value of the `register()` function will be patched with the existing in-memory parameters.

- **Fixed a data type syncing issue.**  
  In cases where fetched data types do not match the data types in the pipe's table (e.g. automatic datetime columns), a bug has been patched to ensure the correct data types are enforced.

- **Added `Venv` to the root namespace.**  
  Now you can access virtual environments directly from `mrsm`:

  ```python
  import meerschaum as mrsm

  with mrsm.Venv('noaa'):
      import pandas as pd
  ```


### v1.4.9

- **Fixed in-place syncs for aggregate queries.**  
  In-place SQL syncs which use aggregation functions are now handled correctly. This version addresses differences in column types between backtrack and new data. For example, the following query will now be correctly synced:

  ```sql
  WITH days_src AS (
    SELECT *, DATE_TRUNC('day', "datetime") AS days
    FROM plugin_stress_test
  )
  SELECT days, AVG(val) AS avg_value
  FROM days_src
  GROUP BY days
  ```

- **Activate virtual environments for custom instance connectors.**  
  All pipe methods now activate virtual environments for custom instance connectors.

- **Improved database connection performance.**  
  Cold connections to a SQL database have been sped up by replacing `sqlalchemy_utils` with handwritten logic (JSON for PostgreSQL-like and SQLite).

- **Fixed an issue with virtual environment verification in a portable environment.**  
  The portable build has been updated to Python 3.9.15, and this patch includes a check to determine the known `site-package` path for a virtual environment of `None` instead of relying on the default user `site-packages` directory.

- **Fixed some environment warnings when starting the API**

### v1.4.5 – v1.4.8

- **Bugfixes and stability improvements.**  
  These versions included several bugfixes, such as patching `--skip-check-existing` for in-place syncs and fixing the behavior of `--params` ([`build_where()`](https://docs.meerschaum.io/utils/sql.html#meerschaum.utils.sql.build_where)).

### v1.4.0 – v1.4.4

- **Added in-place syncing for SQL pipes.**  
  This feature is big (enough to warrant a new point release). When pipes with the same instance connector and data source connector are synced, the method `sync_pipe_inplace()` is invoked. For SQL pipes, this means the entire syncing process will now happen entirely in SQL, which can lead to massive performance improvements.

  ```python
  import meerschaum as mrsm
  import pandas as pd

  conn = mrsm.get_connector('sql', 'local')
  conn.to_sql(pd.DataFrame([{'a': 1}]), 'foo')
  
  pipe = mrsm.Pipe(
      "sql:local", "foo",
      instance = "sql:local",
      parameters = {
          "query": "SELECT * FROM foo"
      },
  )
  ### This will no longer load table data into memory.
  pipe.sync()
  ```

  This applies even when the source table's schema changes, just like the dynamic columns feature added in v1.3.0.

  > *To disable this behavior, run the command `edit config system` and set the value under the keys `experimental:inplace_sync` to `false`.*

- **Added negation to `--params`.**  
  The [`build_where()`](https://docs.meerschaum.io/utils/sql.html#meerschaum.utils.sql.build_where) function now allows you to negate certain values when prefixed with an underscore (`_`):

  ```bash
  ### Show recent data, excluding where `id` equals `2`.
  mrsm show data --params id:_2
  ```

- **Added `--params` to SQL pipes' queries.**  
  Specifying parameters when syncing SQL pipes will add those constraints to the fetch stage.

- **Skip invalid parameters in `--params`.**  
  If a column does not exist in a pipe's table, the value will be ignored in `--params`.

- **Fixed environment issue when starting the Web API with `gunicorn`.**
- **Added an emoji to the SQL Query option of the web console.**
- **Fixed an edge case with data type enforcement.**
- **Other bugfixes**

## 1.3.x Releases

The 1.3.x series brought a tremendous amount of new features and stability improvements. Read below to see everything that was introduced!

### v1.3.13

- **Fixed an issue when displaying backtrack data on the Web Console.**  
  Certain values like `pd.NA` would break the Recent Data view on the Web Console. Now the values are cast to strings before building the table.

- **Added YAML and JSON support to editing parameters.**  
  YAML is now the default, and toggle buttons have been added to switch the encoding. Line numbers have also been added to the editors.

- **Removed the index column from the CSV downloader.**  
  When the download button is clicked, the dataframe's index column will be omitted from the CSV file.

- **Changed the download filename to `<target>.csv`.**  
  The download process will now name the CSV file after the table rather than the pipe.

- **Web Console improvements.**  
  The items in the actions builder now are presented with a monospace font. Actions and subactions will have underscores represented as spaces.

- **Activating the virtual environment `None` will not override your current working directory.**  
  This is especially useful when testing the API. Activating the virtual environment `None` will insert behind your current working directory or `''` in `sys.path`.

- **Added WebSocket Secure Support.**  
  This has been coming a long time, so I'm proud to announce that the web console can now detect whether the client is connecting via HTTPS and (assuming the server has the appropriate [proxy configuration](http://nginx.org/en/docs/http/websocket.html)) will connect via WSS.

### v1.3.10 – v1.3.12

- **Fixed virtual environment issues when syncing.**  
  This one's a doozy. Before this patch, there would frequently be warnings and sometimes exceptions thrown when syncing a lot of pipes with a lot of threads. This kind of race condition can be hard to pin down, so this patch reworks the virtual environment resolution system by keeping track of which threads have activated the environments and refusing to deactivate if other threads still depend on the environment. To enforce this behavior, most manual ivocations of [`activate_venv()`](https://docs.meerschaum.io/utils/venv/index.html#meerschaum.utils.venv.activate_venv) were replaced with the [`Venv` context manager](https://docs.meerschaum.io/utils/venv/index.html#meerschaum.utils.venv.Venv). Finally, the last stage of each action is to clean up any stray virtual environments. *Note:* You may still run into the wrong version of a package being imported into your plugin if you're syncing a lot of plugins concurrently.

- **Allow custom instance connectors to be selected on the web console.**  
  Provided all of the appropriate interface methods are implemented, selecting a custom instance connector from the instance dropdown should no longer throw an error.

- **Bugfixes and improvements to the virtual environment system.**  
  This patch *should* resolve your virtual environment woes but at a somewhat significant performance penalty. Oh well, 'tis the price we must pay for correct and determinstic code!

- **Fixed custom flags added by `add_plugin_argument()`.**  
  Refactoring work to decouple plugins from the argument parser had the unintended side effect of skipping over custom flags until after sysargs had already been parsed. This patch ensures all plugins with `add_plugin_argument` in their root module will be loaded before parsing.

- **Upgraded `dash-extensions`, `dash`, and `dash-bootstrap-components`.**  
  At long last, `dash-extensions` will no longer need to be held back.

- **Added additional websockets endpoints.**  
  The endpoints `/ws`, `/dash/ws/`, and `/dashws` resolve to the same handler. This is to allow compatability with different versions of `dash-extensions`.

- **Allow for custom arguments to be added from outside plugins.**  
  The function `add_plugin_argument()` will now accept arguments when executed from outside a plugin.

- **Fixed `verify packages`.**

### v1.3.6 – v1.3.9

- **Allow for syncing multiple data types per column.**  
  The highlight of this release is support for syncing multiple data types per column. When different data types are encountered, the underlying column will be converted to `TEXT`:

  ```python
  import meerschaum as mrsm
  pipe = mrsm.Pipe('a', 'b', instance='sql:memory')
  
  pipe.sync([{'a': 1}])
  print(pipe.get_data())
  #    a
  # 0  1

  pipe.sync([{'a': 'foo'}])
  #      a
  # 0    1
  # 1  foo
  ```

- **Cleaned up the Web Console.**  
  The web console's navbar is now more mobile-friendly, and a "sign out" button has been added.

- **Removed plugins import when checking for environment connectors.**  
  This should make some commands feel more snappy by lazy loading custom connectors.
- **Fixed an issue with an updated versin of `uvicorn`.**
- **Fixed an issue with `docker-compose`.**
- **Fixed an issue with `FastAPI` on Python 3.7.**
- **Added support for Python 3.11.**
- **Renamed `meerschaum.actions.arguments` to `meerschaum._internal.arguments`.**


### v1.3.4 – v1.3.5

- **Define environment connectors with JSON or URIs.**  
  Connectors defined as environment variables may now have their attributes set as JSON in addition to a URI string.

- **Custom Connectors may now be defined as environment variables.**  
  You may now set environment variables for custom connectors defined via `@make_connector`, e.g.:

  ```bash
  MRSM_FOO_BAR='{"foo": "bar"}' mrsm show connectors
  ```

- **Allow for custom connectors to be instance connectors.**  
  Add the property `IS_INSTANCE = True` your custom connector to add it to the official list of instance types:

  ```python
  from meerschaum.connectors import make_connector, Connector

  @make_connector
  class FooConnector(Connector):
      IS_INSTANCE = True

      def __init__(label: str, **kw):
          super().__init__('foo', label, **kw)
  ```

- **Install packages for all plugins with `mrsm install required`.**  
  The default behavior for `mrsm install required` with no plugins named is now to install dependencies for all plugins.

- **Syncing bugfixes.**

### v1.3.2 – v1.3.3

- **Fixed a bug with `begin` and `end` bounds in `Pipe.get_data()`.**  
  A safety measure was incorrectly checking if the quoted version of a column was in `pipe.get_columns_types()`, not the unquoted version. This patch restores functionality for `pipe.get_data()`.
- **Fixed an issue with an upgraded version of `SQLAlchemy`.**
- **Added a parameters editor the Web UI.**  
  You may now edit your pipes' parameters in the browser through the Web UI!
- **Added a SQL query editor to the Web UI.**  
  Like the parameters editor, you can edit your pipes' SQL queries in the browser.
- **Added a Sync Documents option to the Web UI.**  
  You can directly sync documents into pipes on the Web UI.
- **Added the arguments `order`, `limit`, `begin_add_minutes`, and `end_add_minutes` to `Pipe.get_data()`.**  
  These new arguments will give you finer control over the data selection behavior.
- **Enforce consistent ordering of indices in `Pipe.get_data()`.**
- **Allow syncing JSON-encoded strings.**  
  This patch allows pipes to sync JSON strings without first needing them to be deserialized.
- **Fixed an environment error with Ubuntu 18.04.**
- **Bumped `duckdb` and `duckdb-engine`.**
- **Added a basic CLI for `duckdb`.**  
  This will probably be replaced later down the line.

### v1.3.1

- **Fixed data type enforcement issues.**  
  A serious bug in data type enforcement has been patched.
- **Allow `Pipe.dtypes` to be edited.**  
  You can now set keys in `Pipe.dtypes` and persist them with `Pipe.edit()`.
- **Added `Pipe.update()`.**  
  `Pipe.update()` is an alias to `Pipe.edit(interactive=False)`.
- **`Pipe.delete()` no longer deletes local attributes.**  
  It still removes `Pipe.id`, but local attributes will now remain intact.
- **Fixed dynamic columns on DuckDB.**  
  DuckDB does not allow for altering tables when indices are created, so this patch will drop and rebuild indices when tables are altered.
- **Replaced `CLOB` with `NVARCHAR(2000)` on Oracle SQL.**  
  This may require migrating existing pipes to use the new data type.
- **Enforce integers are of type `INTEGER` on Oracle SQL.**  
  Lots of data type enforcement has been added for Oracle SQL.
- **Removed datetime warnings when syncing pipes without a datetime column.**
- **Removed grabbing the current time for the sync time if a sync time cannot be determined.**

### v1.3.0: Dynamic Columns

**Improvements**

  - **Syncing now handles dynamic columns.**  
    Syncing a pipe with new columns will trigger an `ALTER TABLE` query to append the columns to your table:

    ```python
    import meerschaum as mrsm
    pipe = mrsm.Pipe('foo', 'bar', instance='sql:memory')
    
    pipe.sync([{'a': 1}])
    print(pipe.get_data())
    #    a
    # 0  1

    pipe.sync([{'b': 1}])
    print(pipe.get_data())
    #       a     b
    # 0     1  <NA>
    # 1  <NA>     1
    ```

    If you've specified index columns, you can use this feature to fill in `NULL` values in your table:

    ```python
    import meerschaum as mrsm
    pipe = mrsm.Pipe(
        'foo', 'bar',
        columns = {'id': 'id_col'},
        instance = 'sql:memory',
    )

    pipe.sync([{'id_col': 1, 'a': 10.0}])
    pipe.sync([{'id_col': 1, 'b': 20.0}])

    print(pipe.get_data())
    #    id_col     a     b
    # 0       1  10.0  20.0
    ```

  - **Add as many indices as you like.**  
    In addition to the special index column labels `datetime`, `id`, and `value`, the values of all keys within the `Pipe.columns` dictionary will be treated as indices when creating and updating tables:

    ```python
    import meerschaum as mrsm
    indices = {'micro': 'station', 'macro': 'country'}
    pipe = mrsm.Pipe('demo', 'weather', columns=indices, instance='sql:memory')

    docs = [{'station': 1, 'country': 'USA', 'temp_f': 80.6}]
    pipe.sync(docs)

    docs = [{'station': 1, 'country': 'USA', 'temp_c': 27.0}]
    pipe.sync(docs)

    print(pipe.get_data())
    #    station  country  temp_f  temp_c
    # 0        1      USA    80.6    27.0
    ```

  - **Added a default 60-second timeout for pipe attributes.**  
    All parameter properties (e.g. `Pipe.columns`, `Pipe.target`, `Pipe.dtypes`, etc.) will sync with the instance every 60 seconds. The in-memory attributes will be patched on top of the database values, so your unsaved state won't be lost (persist your state with `Pipe.edit()`). You can change the timeout duration with `mrsm edit config pipes` under the keys `attributes:local_cache_timeout_seconds`. To disable this caching behavior, set the value to `null`.

  - **Added custom indices and Pandas data types to the Web UI.**

**Breaking Changes**
  
  - **Removed `None` as default for uninitalized properties for pipes.**  
    Parameter properties like `Pipe.columns`, `Pipe.parameters`, etc. will now always return a dictionary, even if a pipe is not registered.
  - **`Pipe.get_columns()` now sets `error` to `False` by default.**  
    Pipes are now mostly index-agnostic, so these checks are no longer needed. This downgrades errors in several functions to just warnings, e.g. `Pipe.get_sync_time()`.

**Bugfixes**

  - **Always quote tables that begin with underscores in Oracle.**
  - **Always refresh the metadata when grabbing `sqlalchemy` tables for pipes to account for dynamic state.**

## 1.2.x Releases

This series brought many industry-ready features, such as the `@make_connector` decorator, improvements to the virtual environment system, the environment variable `MRSM_PLUGINS_DIR`, and much more.

### v1.2.9

- **Added support for Windows junctions for virtual environments.**  
  This included many changes to fix functionality on Windows. For example, the addition of the `MRSM_PLUGINS_DIR` environment variable broke Meerschaum on Windows, because Windows requires administrator rights to create symlinks.

### v1.2.8

- **Custom connectors may now have `register(pipe)` methods.**  
  Just like the module-level `register(pipe)` plugin function, custom connectors may also provide this function as a class member.
- **Print a traceback if `fetch(pipe)` breaks.**  
  A more verbose traceback is printed if a plugin breaks during the syncing process.
- **Cleaned up `sync pipes` output.**  
  This patch cleans up the syncing process's pretty output.
- **Respect `--nopretty` in `sync pipes`.**  
  This flag will only print JSON-encoded dictionaries for `sync pipes`. Tracebacks may still interfere without standard output, however.

### v1.2.5 – v1.2.7

- **`Venv` context managers do not deactivate previously activated venvs.**  
  You can safely use `Venv` without worrying about deactivating your previously activated environments.
- **Better handling of nested plugin dependencies.**
- **`Plugin.get_dependencies()` will not trigger an import.**  
  If you want certainty about a plugin's required list, trigger an import manually. Otherwise, it will use `ast.literal_eval()` to determine the required list from the source itself. This only works for statically set `required` lists.
- **Provide rich traceback for broken plugins.**  
  If a plugin fails to import, a nice traceback is printed out in addition to a warning.
- **Only cache `Pipe.dtypes` if the pipe exists.**
- **Pass current environment to subprocesses.**  
  This should retain any custom configuration you've set in the main process.
- **Hard-code port 5432 as the target DB container port in the stack.**  
  Changing the host port now will not change the target port in the container.
- **Fixed a bug with background jobs and `to_sql()`.**  
  The `--name` flag was conflicting with `to_sql()`.
- **Reimplemented `apply_patch_to_config()`.**  
  This patch removes `cascadict` as a vendored dependency and replaces it with a simpler implementation.
- **Removed network request for shell connectivity status.**  
  The shell now simply checks for the existence of the connector. This may occasionally print an inaccurate connection status, but the speed benefit is worth it.
- **Moved `dill` and other required dependencies into the `sql` dependency group.**
- **Replaced `redengine` with `rocketry`.**
- **Patched `Literal` into `typing` for Python 3.7.**
- **Fixed shell commands.**  
  This includes falling back to `' '.join` instead of `shlex.join` for Python 3.7.

### v1.2.1 – v1.2.4

- **Added the `@make_connector` decorator.**  
  Plugins may now extend the base `Connector` class to provide custom connectors. For most cases, the built-in `plugin` connector should work fine. This addition opens up the internal connector system so that plugin authors may now add new types. See below for a minimal example of a new connector class:

  ```python
  # ~/.config/meerschaum/plugins/example.py

  from meerschaum.connectors import make_connector, Connector

  REQUIRED_ATTRIBUTES = {'username', 'password'}

  @make_connector
  class FooConnector(Connector):
      
      def __init__(self, label: str, **kw):
          """
          Instantiate the base class and verify the required attributes are present.
          """
          kw['label'] = label
          super().__init__('foo', **kw)
          self.verify_attributes(REQUIRED_ATTRIBUTES)

      
      def fetch(self, pipe, **kw):
          """
          Return a dataframe (or list of dicts / dict of lists).
          The same as you would in a regular fetch plugin, except that now
          we can store configuration within the connector itself.
          """
          return [{self.username: '2020-01-01'}]
  ```

- **Allow for omitting `datetime` column index.**  
  The `datetime` column name is still highly recommended, but recent changes have allowed pipes to be synced without a dedicated datetime axis. Plenty of warnings will be thrown if you sync your pipes without specifying a datetime index. If a datetime column can be found, it will be used as the index.

  ```python
  import meerschaum as mrsm
  ### This will work but throw warnings.
  mrsm.Pipe('foo', 'bar').sync([{'a': 1}])
  ```

### v1.2.0

**Improvements**

- **Added the action `start connectors`.**  
  This command allows you to wait until all of the specified connectors are available and accepting connections. This feature is very handy when paired with the new `MRSM_SQL_X` URI environment variables.

- **Added `MRSM_PLUGINS_DIR`.**  
  This one's been on my to-do list for quite a bit! You can now place your plugins in a dedicated, version-controlled directory outside of your root directory.
  
  Like `MRSM_ROOT_DIR`, specify a path with the environment variable `MRSM_PLUGINS_DIR`:

  ```bash
  MRSM_PLUGINS_DIR=plugins \
    mrsm show plugins
  ```

- **Allow for symlinking in URI environment variables.**  
  You may now reference configuration keys within URI variables:

  ```bash
  MRSM_SQL_FOO=postgresql://user:MRSM{meerschaum:connectors:sql:main:password}@localhost:5432/db
  ```

- **Increased token expiration window to 12 hours.**  
  This should reduce the number of login requests needed.

- **Improved virtual environment verification.**  
  More edge cases have been addressed.

- **Symlink Meerschaum into `Plugin` virtual environments.**  
  If plugins do not specify `Meerschaum` in the `required` list, Meerschaum will be symlinked to the currently running package.

**Breaking changes**

- **API endpoints for registering and editing users changed.**  
  To comply with OAuth2 convention, the API endpoint for registering a user is now a url-encoded form submission to `/users/register` (`/user/edit` for editing).

    ***You must upgrade both the server and client to v1.2.0+ to login to your API instances.***

- **Replaced `meerschaum.utils.sql.update_query()` with `meerschaum.utils.sql.get_update_queries()`.**  
  The new function returns a list of query strings rather than a single query. These queries are executed within a single transaction.

**Bugfixes**

- **Removed version enforcement in `pip_install()`.**  
  This changed behavior allows for custom version constraints to be specified in Meerschaum plugins.

- **Backported `UPDATE FROM` query for older versions of SQLite.**  
  The current mutable data logic uses an `UPDATE FROM` query, but this syntax is only present in versions of SQLite greater than 3.33.0 (released 2020-08-14). This releases splits the same logic into `DELETE` and `INSERT` queries for older versions of SQLite.

- **Fixed missing suggestions for shell-only commands.**  
  Completions for commands like `instance` are now suggested.

- **Fixed an issue with killing background jobs.**  
  The signals were not being sent correctly, so this release includes better job process management.


## 1.1.x Releases

The 1.1.x series brought a lot of great new features, notably connector URI parsing (e.g. `MRSM_SQL_<LABEL>`), parsing underscores as spaces in actions, and rewriting the Docker image to run at as a normal user.

### v1.1.9 – v1.1.10

- **Fixed plugins virtual environments.**  
  A typo in v1.1.8 temporarily broke plugins, and this patch fixes that change.
- **Fixed Meerschaum on Windows.**  
  A change in a previous release allowed for dist-packages for the root user (not advised but supported). The check for root (`os.geteuid()`) does not exist on Windows, so this patch accounts for that behavior.
- **Tweaked screen clearing on Windows.**  
  Meerschaum now always uses `clear` or `cls` on Windows instead of ANSI escape sequences.

### v1.1.5 – v1.1.8

- **Fixed `MRSM_PATCH` behavior.**  
  In the docker image, `MRSM_PATCH` is used to overwrite `host` for `sql:main`. This patch restores that behavior (with a performance boost).
- **Fixed virtual environment verification.**  
  This patch prevents circular symlinks.
- **Fixed `manually_import_module()`.**  
  Previous refactoring efforts had broken `manually_import_module()`.
- **Refactoring**  
  While trying to implement multi-thread configuration patching (discarded for the time being), much of the configuration system was cleaned up.

### v1.1.1 – v1.1.4

**Bugfixes**

The first four versions following the initial v1.1.0 release addressed breaking changes and edge cases. Below are some notable issues resolved:

- **Fixed broken Docker images.**  
  Changes to the environment and package systems broke functionality of the Docker images. For example, v1.1.0 switched to a stricter package management policy, but this new policy broke the mechanism behind the Docker images (user-level vs venv-level packages).
- **Verify virtual environments for multiple Python versions.**  
  When a virtual environment is first activated, Meerschaum now verifies that the `python` symlinks point to the correct versions. This is necessary due to a quirk in `venv` and `virtualenv` where activating an existing environment with a different Python version overwrites the existing `python` symlink. It also ensures that the symlinks specify the correct version number, e.g. `python3.10`. This bevavior is now automatic but may be invoked with `mrsm verify venvs`.
- **Fixed inconsistent environment behavior with `gunicorn`.**  
  This one was tricky to troubleshoot. Due to the migration to the user-level Docker image, a subtle bug surfaced where the environment variables for `gunicorn` were incorrectly serialized.
- **Fixed slow-performing edge cases in `determine_version()`.**  
  Inconsistencies in naming conventions in some packages like `pygments` led to failures to quickly determine the version.
- **Fixed Web API actions.**  
  In v1.1.0, the default virtual environment was pinned to `mrsm`, and this broke a function which relied on the old inferred default value of `None`. Always remember: explicit is better than implicit.
- **Fixed `start job` for existing jobs.**  
  The same naming change broke `daemon_action()`. Explcit code is important, folks!


### v1.1.0

**What's New**

- **Underscores in actions may now be parsed as spaces.**  
  This took way more work than expected, but anyway, custom actions with underscores in the function names are now treated as spaces! Consider the following:

  ```python
  @make_action
  def foo_bar(**kw):
      return True, "Huzzah!"
  ```

  The above action may now be executed as `foo bar` or `foo_bar`:

  ```bash
  mrsm foo bar
  ```

- **Create a `SQLConnector` or `APIConnector` directly from a URI.**  
  If you already have a connection string, you can skip providing credentials and build a connector directly from the URI. If you omit a `label`, then the lowercase form of `'<username>@<host>/<database>'` is used:

  ```python
  from meerschaum.connectors import SQLConnector
  uri = 'postgresql://user:pass@localhost:5432/db'

  conn = SQLConnector(uri=uri)
  print(conn)
  # sql:user@localhost/db

  conn = SQLConnector('foo', uri=uri)
  print(conn)
  # sql:foo

  conn = SQLConnector.from_uri(uri)
  print(conn)
  # sql:user@localhost/db
  ```

  The `APIConnector` may also be built from a URI:

  ```python
  from meerschaum.connectors import APIConnector
  uri = 'http://user:pass@localhost:8000'

  conn = APIConnector(uri=uri)
  print(conn)
  # api:username@localhost

  conn = APIConnector('bar', uri=uri)
  print(conn)
  # api:bar

  conn = APIConnector.from_uri(uri)
  print(conn)
  # api:user@localhost
  ```

- **Define temporary connectors from URIs in environment variables.**  
  If you set environment variables with the format `MRSM_SQL_<LABEL>` to valid URIs, new connectors will be available under the keys `sql:<label>`, where `<label>` is the lowercase form of `<LABEL>`:

  ```bash
  export MRSM_SQL_FOO=sqlite://///path/to/sqlite.db
  mrsm show connectors sql:foo
  ```

  You can set as many connectors as you like, and they're treated the same as connectors registered in your permanent configuration.

  ```python
  ### The following environment variable was already exported:
  ### MRSM_SQL_FOO=sqlite://///path/to/sqlite.db

  import meerschaum as mrsm
  conn = mrsm.get_connector('sql', 'foo')
  print(conn.database)
  # /path/to/sqlite.db
  ```

**Bugfixes**

- **Resolved issues with conflicting virtual and base environments.**
- **Only reinstall a package available at the user-level if its version doesn't match.**  
  This was a subtle bug, but now packages are handled strictly in virtual environments except when an appropriate version is available. This may slow down performance, but the change is necessary to ensure a consistent environment.

**Potentially Breaking Changes**

- **The database file path for SQLite and DuckDB is now required.**  
  When creating a `SQLConnector` with the flavors `sqlite` or `duckdb`, the attribute `database` (a file path or `:memory:`) is now required.
- **Removed `--config` and `--root-dir`.**  
  These flags were added very early on but have always caused issues. Instead, please use the environment variables `MRSM_CONFIG` or `MRSM_PATCH` for modifying the runtime configuration, and use `MRSM_ROOT_DIR` to specify a file path to the root Meerschaum directory.
- **Virtual environments must be `None` for standard library packages.**  
  When importing a built-in module with `attempt_import()`, specify `venv=None` to avoid attempting installation.
- **The Docker image now runs as `meerschaum` instead of `root`.**  
  For improved security, the docker image now runs at a lower privilege.

## 1.0.x Releases

The v1.0.0 release was big news. A ton of features, bugfixes, and perfomance improvements were introduced: for example, v1.0.0 brought support for mutable pipes and data type enforcement. Later releases in the v1.0.x series included `--schedule`, the `Venv` context manager, and a whole lot of environment bugfixes.

### v1.0.6

- **Plugins may now have `requirements.txt`.**  
  If a plugin contains a file named `requirements.txt`, the file will be parsed alongside the packages specified in the `required` list.
- **Added the module `meerschaum.utils.venv`.**  
  Functions related to virtual environment management have been migrated from `meerschaum.utils.packages` to [`meerschaum.utils.venv`](https://docs.meerschaum.io/utils/venv/index.html).
- **Added the `Venv` class.**  
  You can now manage your virtual environments with the `Venv` context manager:

  ```python
  from meerschaum.utils.venv import Venv

  with Venv():
      import pandas

  with Venv('foo'):
      import bar
  ```

  You can also activate the environments for a `Plugin`:

  ```python
  from meerschaum.utils.venv import Venv
  from meerschaum.plugins import Plugin

  with Venv(Plugin('noaa')):
      import requests
  ```

- **Removed `--isolated` from `pip_install`.**  
  Virtual environments will now respect environment variables and your global `pip` configuration (`~/.pip/pip.conf`).
- **Fixed issues for Python 3.7**


### v1.0.3 — v1.0.5

- **Fixed environment bugs.**  
  This patch resolves issues with the environment variables `MRSM_ROOT_DIR`, `MRSM_CONFIG`, and `MRSM_PATCH` as well as the configuration directories `patch_config` and `permanent_patch_config`.
- **Fixed package management system.**  
  Meerschaum better handles package metadata, resolving some annoying issues. See [`meerschaum.utils.packages.get_module_path()`](https://docs.meerschaum.io/utils/packages/index.html#meerschaum.utils.packages.get_module_path) for an example of the improved virtual environment management system. Also, `wheel` is automatically installed when new packages are installed into new virtual environments.
- **Set the default venv to `'mrsm'`.**  
  In all functions declared in [`meerschaum.utils.packages`](https://docs.meerschaum.io/utils/packages/index.html), the default value of `venv` is always `'mrsm'`. Use `None` for the `venv` to use the user's site packages.
- **Updated dependencies.**
- **Added `python-dotenv` as a dependency.**
- **Fixed a catalog issue with `duckdb`.**
- **Updated the testing suite.**
- **More refactoring.**  
  Code needs to be beautiful!

### v1.0.2

- **Allow `id` column to be omitted.**  
  When generating the `UPDATE` query, the `id` column may now be omitted (*NOTE:* the datetime column will be assumed to be the primary key in this scenario).
- **Added `--schedule` (`-s` or `--cron`).**  
  The `--schedule` flag (`-s`) now lets you schedule any command to be executed regulary, not unlike crontab. This can come in handy with `--daemon` (`-d`), e.g.:

  ```bash
  mrsm sync pipes -c plugin:foo -s hourly -d
  ```

  Here is more information on the [scheduling syntax](https://red-engine.readthedocs.io/en/stable/condition_syntax/execution.html).

- **Fixed an issue with SQLite.**  
  An issue where the value columns not loading in SQLite has been addressed.

### v1.0.1

- **Added `citus` as an official database flavor.**  
  Citus is a distributed database built on PostgreSQL. When an `id` column is provided, Meerschaum will call `create_distributed_table()` on the pipe's ID index. Citus has also been added to the official test suite.
- **Changed `end` datetimes to be exclusive.**  
  The `end` parameter now generates `<` instead of `<=`. This shouldn't be a major breaking change but is important to be aware of.
- **Bumped `rich` to v12.4.4.**

### v1.0.0: **Mutable at Last**

**What's New**

  - **Inserts and Updates**  
    An additional layer of processing separates new rows from updated rows. Meerschaum uses your `datetime` and `id` columns (if you specified an `id` column) to determine which rows have changed. Therefore a primary key is not required, as long as the `datetime` column is unique or the `datetime` and `id` columns together emulate a composite primary key.

    Meerschaum will insert new rows as before as well as creating a temporary table (same name as the pipe's target but with a leading underscore). The syncing engine then issues the appropriate `MERGE` or `UPDATE` query to update all of the rows in a batch.

    For example, the following lines of code will result in a table with only 1 row:

    ```python
    >>> import meerschaum as mrsm
    >>> pipe = mrsm.Pipe('foo', 'bar', columns={'datetime': 'dt', 'id': 'id'})
    >>>
    >>> ### Insert the first row.
    >>> pipe.sync([{'dt': '2022-06-26', 'id': 1, 'value': 10}])
    >>>
    >>> ### Duplicate row, no change.
    >>> pipe.sync([{'dt': '2022-06-26', 'id': 1, 'value': 10}])
    >>>
    >>> ### Update the value columns of the first row.
    >>> pipe.sync([{'dt': '2022-06-26', 'id': 1, 'value': 100}])
    ```

  - **Data Type Enforcement.**  
    Incoming DataFrames will be cast to the pipe's existing data types, and if you want total control, you can manually specify the Pandas data types for as many columns as you like under the `dtypes` key of `Pipe.parameters`, e.g.:
    ```yaml
    columns:
      datetime: timestamp_utc
      id: station_id
    dtypes:
      timestamp_utc: 'datetime64[ns]'
      station_id: 'Int64'
      station_name: 'object'
    ```
  - **Allow for `NULL` in `INT` columns.**  
    Before pandas v1.3.0, including a null value in an int column would cast it to a float. Now `pd.NA` has been added and is leveraged in Meerschaum's data type inference system.
  - **Plugins respect `.gitignore`**  
    When publishing a plugin that is contained in a git repository, Meerschaum will parse your `.gitignore` file to determine which files to omit.
  - **Private API Mode.**  
    Require authentication on all API endpoints with `start api --private`.
  - **No Authentication API Mode.**  
    Adding `--no-auth` will disable all authentication on all API endpoints, including the web console.

**Bugfixes**

  - **Plugin packaging**  
    A breaking bug in the process of packaging and publishing Meerschaum plugins has been patched.

  - **Correct object names in Oracle SQL.**  
    Oracle has finally been brought up to speed with other flavors.
  - **Multi-module plugins fix.**  
    A small but important fix for multi-module plugins has been applied for their virtual environments.
  - **Improved virtual environment handling for Debian systems.**  
    If `venv` is not available, Meerschaum now better handles falling back to `virtualenv`.
  - **Allow for syncing lists of dicts.**  
    In addition to syncing a dict of lists, `Pipe.sync()` now supports a list of dicts.
  - **Allow for `begin` to equal `None` for `Pipe.fetch()`.**  
    The behavior of determining `begin` from `Pipe.get_sync_time()` only takes place when `begin` is omitted, not when it is `None`. Now `begin=None` will not add a lower bound to the query.

## 0.6.x Releases

The 0.6.x series brought a lot of polish to the package, namely through refactoring and changing some legacy features to a meet expected behaviors.

### v0.6.3 – v0.6.4: **Durable Venvs**

  - **Improved durability of the virtual environments.**  
    The function [`meerschaum.utils.packages.manually_import_module()`](https://docs.meerschaum.io/utils/packages/index.html#meerschaum.utils.packages.manually_import_module) behaves as expected, allowing you to import different versions of modules. More work needs to be done to see if reintroducing import hooks would be beneficial.
  - **Activate plugin virtual environments for API plugins.**  
    If a plugin uses the [`@api_plugin` decorator](https://docs.meerschaum.io/plugins/index.html#meerschaum.plugins.api_plugin), its virtual environment will be activated before starting the API server. This could potentially cause problems if you have many API plugins with conflicting dependencies, but this could be mitigated by isolating environments with `MRSM_ROOT_DIR`.
  - **Changed `name` to `import_name` for `determine_version()`.**  
    The first argument in [`meerschaum.utils.packages.determine_version()`](https://docs.meerschaum.io/utils/packages/index.html#meerschaum.utils.packages.determine_version) has been renamed from `name` to the less-ambiguous `import_name`.
  - **Shortened the IDs for API environments.**  
    Rather than a long UUID, each instance of the API server will have a randomly generated ID of six letters. Keep in mind it is randomly generated, so please excuse any randomly generated words.
  - **Removed version enforcement for uvicorn and gunicorn.**  
    Uvicorn has a lot of hidden imports, and using our home-brewed import system breaks things. Instead, we now use the default [`attempt_import`](https://docs.meerschaum.io/utils/packages/index.html#meerschaum.utils.packages.attempt_import) behavior of `check_update=False`.
  - **Reintroduced `verify packages` to `setup.py`.**  
    Upgrading Meerschaum will check if the virtual environment packages satisfy their required versions.
  - **Moved `pkg_resources` patch from the module-level.**  
    In v0.6.3, the monkey-patching for `flask-compress` happened at the module level, but this was quickly moved to a lazy patch in v0.6.4.
  - **Bugfixes**  
    Versions 0.6.3 and 0.6.4 were yanked due to some unforeseen broken features.
  - **Bumped several dependencies.**

### v0.6.0 – v0.6.2: **Robust Plugins and Beautiful Pipes**

  **Potentially Breaking Changes**

  - **Renamed `meerschaum.connectors.sql.tools` to [`meerschaum.utils.sql`](https://docs.meerschaum.io/utils/sql.html).**  
    A dummy module was created at the old import path, but this will be removed in future releases.
  - **Migrated to `meerschaum.core`.**  
    Important class definitions (e.g. `User`) have been migrated from `meerschaum._internal` to `meerschaum.core`. You can still import `meerschaum.core.Pipe` as `mrsm.Pipe`, however.
  - **Moved `meerschaum.actions.shell` to `meerschaum._internal.shell`.**  
    Finally marked it off the to-do list!
  - **`Pipe.__str__()` and `Pipe.__repr__()` now return stylized strings.**  
    This should make reading logs significantly more pleasant. You can add syntax highlighting back to strings containing `Pipe()` with `meerschaum.utils.formatting.highlight_pipes()`.


  **New Features**

  - **Plugins**  
    Exposed the [`meerschaum.Plugin`](https://docs.meerschaum.io/#meerschaum.Plugin) class, which will make cross-pollinating between plugins simpler.
  - **Uninstall procedure**  
    `Plugins` now ship with a proper `uninstall()` method.
  - **Sharing dependencies**  
    Plugins may now import dependencies from a required plugin's virtual environment. E.g. if plugin `foo` requires `plugin:bar`, and `bar` requires `pandas`, then `foo` will be able to import `pandas`.
  - **Allow other repos for required plugins.**  
    You can now specify the keys of a required plugin's repo following `@`, e.g. `foo` may require `plugin:bar@api:main`.
  - **Isolate package cache.**  
    Each virtual environment now uses an isolated cache folder.
  - **Handle multiple versions of packages in `determine_version()`**  
    When verifying packages, if multiple `dist-info` directories are found in a virtual environment, import the package in a subprocess to determine its `__version__`.
  - **Specify a target table.**  
    `Pipe.target` (`Pipe.parameters['target']`) now governs the name of the underlying SQL table.


  **Bugfixes**

  - **Circular dependency resolver**  
    Multiple plugins may now depend on each other without entering a recursive loop.
  - **Held back `dash_extensions` due to breaking API changes.**  
    Future releases will migrate to `dash_extensions>1.0.0`.
  - **Fixed [`meerschaum.plugins.add_plugin_argument()`](https://docs.meerschaum.io/plugins/index.html#meerschaum.plugins.add_plugin_argument).**  
    Refactoring broke something awhile back; more plugins-focused tests are needed.
  - **Fixed an issue with `fontawesome` and `mkdocs-material`.**
  - **Fixed pickling issue with `mrsm.Pipe`.**


  **Documentation**

  - **`pdoc` changes.**  
    Added `__pdoc__` and `__all__` to public modules to simplify the [package docs](https://docs.meerschaum.io).
  - **Lots of cleanup.**  
    Almost all of the docstrings have been edited.

## 0.5.x Releases

The 0.5.x series tied up many loose ends and brought in new features, such as fulling integrating Oracle SQL, rewriting most of the doctrings, and adding tags and key negation. It also added the `clear pipes` command and introduced the GUI and webterm.

### v0.5.14 – v0.5.15  
  - **Added tags.**  
    Pipes may be grouped together pipes. Check the docs for more information.
  - **Tags may be negated.**  
    Like the key negation added in v0.5.13, you can choose to ignore tags by prefacing them with `_`.
  - **Bugfixes for DuckDB**
  - **Updated documentation.**
  - **Fixed issue with `flask-compress`.**  
  When starting the API for the first time, missing `flask-compress` will not crash the server.

### v0.5.13
- **Key negation when selecting pipes.**  
  Prefix connector, metric, or location with `_` to select pipes that do NOT have that key.
- **Added the `setup plugins` command.**  
  Run the command `setup plugins` followed by a list of plugins to execute their `setup()` functions.
- **Renamed pipes' keys methods function.**  
  The function `meerschaum.utils.get_pipes.methods()` is renamed to `meerschaum.utils.get_pipes.fetch_pipes_keys()`.
- **Improved stability for DuckDB.**
- **Bumped dependencies.**  
  DuckDB, FastAPI, and Uvicorn have been updated to their latest stable versions.


### v0.5.11 — v0.5.12
- **Improved Oracle support.**  
  Oracle SQL has been fully integrated into the testing suite, and critical bugs have been addressed.
- **Added the `install required` command.**  
  When developing plugins, run the command `install required` to install the packages in the plugin's `required` list into its virtual environment.
- **Migrated docstrings.**  
   To improve legibility, many docstrings have been rewritten from reST- to numpy-style. This will make browsing [docs.meerschaum.io](https://docs.meerschaum.io) easier.

### v0.5.10
- **Added the `clear pipes` command.**  
  Users may now delete specific rows within a pipe using `pipe.clear()`. This new method includes support for the `--begin`, `--end`, and `--params` flags.
- **Changed the default behavior of `--begin`.**  
  The `--begin` flag is now only included when the user specifies and no longer defaults to the sync time.
- **Added `--timeout-seconds`.**  
  The flags `--timeout-seconds` and `--timeout` make the syncing engine sync each pipe in a separate subprocess and will kill the process if the sync exceeds the number of provided seconds.
- **Fixed shell argparse bug.**  
  When editing command line arguments within the shell, edge cases no longer cause the shell to exit.

### v0.5.6 — v0.5.9
- **Added support for `gunicorn`.**  
  Gunicorn may be used to manage API processes with the `--production` or `--gunicorn` flags. The `--production` flag is now default in the Docker image of the API server.
- **Updated `bootstrap pipes` flow.**  
  The interactive bootstrapping wizard now makes use of the new `register()` plugins API as well as asking for the `value` column.
- **Fixed edge cases in `Pipe.filter_existing()`.**  
  Better enforcement of `NaT` as well as `--begin` and `--end` now reduces edge-case bugs and unexpected behavior.
- **Re-introduced the `full` Docker image.**  
  Inclusion of the `start gui` command led to the full version of the Docker image requiring GTK and dependencies. Now you can forward the GUI with `docker run -e DISPLAY -v /tmp/.X11-unix:/tmp/.X11-unix bmeares/meerschaum:full start gui`
- **Added `ACKNOWLEDGEMENTS.md` to the root directory.**  
  Only dynamic dependencies with BSD, LGPL, MIT, and Apache licenses remain.
- **Fixed plugin installation bug (again).**
- **Allow for plugins with hyphens in the name.**
- **Lots of refactoring and tiny bugfixes.**

### v0.5.3 – v0.5.5
- **Refactored the `start gui` and `start webterm` commands.**  
  The `start gui` command opens a window which displays the webterm. This terminal will be integrated into the dashboard later.
- **Began work on the desktop build.**  
  Work on building with PyOxidizer began on these releases.

### v0.5.1 – v0.5.2
- **Added the experimental commands `start gui` and `start webterm`.**  
  The desktop GUI will be rewritten in the future, but for now it starts a webview for the web console. The webterm is an instance of `xterm` (not `xterm.js`, having issues) and will eventually replace the current web console "terminal" output. The desktop GUI will also be replaced and will include the webterm once I can get it working on Windows.
- **Isolated API processes.**  
  Meerschaum API workers refer to the environment variable `MRSM_SERVER_ID` to determine the location of the configuration file. This results in the ability to run multiple instances of the API concurrently (at last)!
- **Fixed plugin installation bug.**  
  When installing plugins, the expected behavior of checking if it's already installed occurs.
- **Replaced `semver.match()` with `semver.VersionInfo.match()`.**  
  This change resolves depreciation warnings when building the package.
- **Added the `/info` endpoint to the API.**  
  This allows users to scrape tidbits of information about instances. The current dictionary returns the version and numbers of pipes, plugins, and users. More information will be added to this endpoint in future releases.

### v0.5.0
- **New syncing engine.**  
  The `sync pipes` command reduces concurrency issues while nearly halving syncing times for large batches of pipes.
- **Syncing progress bar.**  
  The `sync pipes` command displays a progress bar (only in the shell) to track the number of completed pipes.
- **Bumped default TimescaleDB image to PostgreSQL 14.**  
  You can continue using PostgreSQL 13 if you already have an existing database.
- **Changed API endpoints.**  
  An endpoint for deleting pipes was added, and the editing and registration endpoints were changed to match the connector, metric, location path scheme.
- **Redesigned test suite.**  
  The `pytest` environment now checks syncing, registration, deletion, etc. for pipes and users with many database flavors.
- **Cleanup and small bugfixes.**  
  As a result of the updated testing suite, issues with several database flavors as well as the API have been resolved.

## 0.4.x Releases
The 0.4.x series dramatically updated Meerschaum, such as ensuring compatibility with Python 3.10, migrating to Bootstrap 5, and implementing useful features like the redesigned web console and the shell toolbar.

### v0.4.16 — v0.4.18
- **Rewritten API \`register()\` methods.**
- **MySQL / MariaDB and CockroachDB fixes.**
- **Additional tests.**

### v0.4.11 — v0.4.15
- **Change the number of columns when printing items.**  
  Depending on the lengths of items and size of the terminal, the number of columns is reduced until most items are not truncated.
- **Allow shell jobs with the `-f` flag.**  
  In addition to `--allow-shell-job`, the `--force` flag permits non-Meerschaum commands to be run. If these flags are absent, a more informative error message is printed.
- **Redesigned the bottom toolbar.**  
  The bottom toolbar now uses a black background with white text. Although this technically still prints ANSI when the global ANSI configuration is false, it still does toggle color.
- **More bugfixes.**  
  A warning when installing plugins has been addressed, and other virtual environment and portable bugs have been fixed.

### v0.4.8 — v0.4.10
- **Added the bottom toolbar to the interactive shell.**  
   The includes the current instance, repo, and connection status.
- **Fixed parsing issue with the Docker build.**  
  There is a strange edge case where multiple levels of JSON-encoding needed to be escaped, and this scenario has been accounted for.
- **Enforce `MRSM_CONFIG` and `MRSM_PATCH` in the Web Console actions.**  
  The Docker version of the API uses environment variables to manage instances, so this information is passed along to children threads.
- **Delayed imports when changing instances.**  
   This postpones trying to connect to an instance until as late as possible.

### v0.4.1 — v0.4.7
- **Added features to the Web Console.**  
  Features such as the `Show Pipes` button and others were added to give the Web Console better functionality.
- **Migrated the Web Console to Bootstrap 5.**  
  Many components needed to be modified or rewritten, but ultimately the move to Bootstrap 5 is worth it in the long run.
- **Updated to work on Python 3.10.**  
  This included creating a standalone internal module for `cascadict` since the original project is no longer maintained.
- **Tighter security.**  
  Better enforcement of datetimes in `dateadd_str()` and denying users access to actions if the permissions setting does not allow non-admins to perform actions.
- **Bugfixes for broken dependencies.**  
  In addition to migrating to Bootstrap 5, components like `PyYAML` and `fastapi-login` changed their function signatures which broke things.

### v0.4.0
- **Allow for other plugins to be specified as dependencies.**  
  Other plugins from the same repository may be specified in the `required` list.
- **Added warnings for broken plugins.**  
  When plugins fail to be imported, warnings are thrown to help authors identify the problem.
- **Added registration to the Web Console.**  
  New users may create accounts by clicking the *No account?* link on the login page.
- **Added the `verify` action.**  
  For now, `verify packages` ensures that the installed dependencies meet the stated requirements for the installed version of Meerschaum.
- **Fixed "ghost" background jobs.**  
  Ensure that jobs are *actually* running before marking them as so.

## 0.3.x Releases
Version 0.3.0 introduced the web interface and added more robust SQL support for various flavors, including MSSQL and DuckDB.

### v0.3.12 — v0.3.19
- **Mostly small bugfixes.**  
  Docker-compose fixes, `params` in `get_pipe_rowcount()`, unique index names for pipes.
- **Added `newest` flag to `pipe.get_sync_time()`.**  
  Setting `newest=False` will return the oldest time instead of the newest.
- **Migrated `filter_existing` to a member of `Pipe`.**  
  Although the current implementation for APIConnectors offloads filtering to the SQLConnector, soon filtering will take place locally to save bandwidth.
- **Updated Docker base image.**  
  Bumped base image from Python 3.7 on Debian Buster Slim to Python 3.9 on Debian Bullseye Slim. Also removed ARM images for the sake of passing builds and reducing build times (e.g. DuckDB fails to compile with QEMU).
- **Improved DuckDB support.**  
  `sql:memory` is now the default in-memory DuckDB instance.

### v0.3.1 – v0.3.11
- **Improved Microsoft SQL Server support.**
- **Added plugins page to the dashboard.**  
  Although somewhat hidden away, the path `/dash/plugins` will show the plugins hosted on the API repository. If the user is logged in, the descriptions of plugins belonging to that user become editable.
- **Added locks to resolve race conditions with threading.**
- **Added `--params` when searching for data and backtracked data.**
- **Fixed the `--params` flag for API pipes.**
- **Added experimental multiplexed fetching feature**  
  To enable this feature, run `mrsm edit config system` and under the `experimental` section, set `fetch` to `true`.
- **Bugfixes and stability improvements**


### v0.3.0
- **Introduced the Web Interface.**  
  Added the Meerschaum Web Interface, an interactive dashboard for managing Meerschaum instances. Although not a total replacement for the Meerschaum Shell, the Web Interface allows multiple users to share connectors without needing to remote into the same machine.

- **Background jobs**  
  Actions may be run in the background with the `-d` or `--daemon` flags or with the action `start job`. To assign a name to a job, pass the flag `--name`.

- **Added `duckdb` as a database flavor**  
  The `duckdb` database flavor is a single file, similar to `sqlite`. Future releases may use `duckdb` as the cache store for local pipes' data.

- **Added `uninstall plugins` and `uninstall packages`.**  
  Plugins and virtual environment `pip` packages may now be removed via the `uninstall` command.

- **Delete plugin from repository**  
  The command `delete plugins` now deletes the archive file and database registration of the plugin on the remote repository. This does not uninstall plugins, so deleted plugins may be re-registered if they are still installed on the client.

- **Bound syncing with `--begin` and `--end`**  
  When performing a sync, you can specify `--begin` and `--end` to bound the search for retrieving data.

- **Bugfixes and improvements**  
  Small bugfixes like including the location `None` with other locations and improvements like only searching for plugin auto-complete suggestions when the search term is at least 1 character long.

## 0.2.x Releases
Version 0.2 improved greatly on 0.1, with a greater focus on the user experience, plugins, local performance, and a whole lot more. Read the release notes below for some of the highlights.

### v0.2.22
- **Critical bugfixes.**
  Version 0.2.22 fixes some critical bugs that went unnoticed in v0.2.21 and is another backport from the 0.3.x branch.

### v0.2.21
- **Bugfixes and performance improvements.**
  Improvements that were added to v0.3.0 release candidates were backported to the 0.2.x series prior to the release of v0.3.0. This release is essentially v0.3.0 with the Web Interface disabled.

### v0.2.20
- **Reformatted `show columns` to tables.**  
  The action `show columns` now displays tables rather than dictionaries.
- **SQLConnector bugfixes.**  
  The `debug` flag was breaking functionality of `SQLConnector` objects, but now connectors are more robust and thread safe.
- **Added `instance` as an alias to `mrsm_instance` when creating `Pipe` objects.**  
  For convenience, when building `Pipes`, `instance` may be used in place of `mrsm_instance`.

### v0.2.19
- **Added `show columns` action.**  
  The action `show columns` will now display a pipe's columns and data types.
- **`docker-compose` bugfix.**  
  When `docker-compose` is installed globally, skip using the virtual environment version.
- **Refactoring / linting**  
  A lot of code was cleaned up to conform with cleaner programming practices.

### v0.2.18
- **Added `login` action.**  
  To verify or correct login credentials for API instance, run the `login` action. The action will try to log in with your defined usernames and passwords, and if a connector is missing a username or password is incorrect, it will ask if you would like to try different login credentials, and upon success, it will ask if you would like to save the new credentials to the primary configuration file.

- **Critical bugfix.**  
  Fixed bug where `default` values were being copied over from the active shell `instance`. I finally found, deep in the code, the missing `.copy()`.

- **Reset `api:mrsm` to default repository.**  
  In my task to move everything to the preconfigured instance, I overstepped and made the default repository into the configured `instance`, which by default is a SQLConnector, so that broke things! In case you were affected by this change, you can simply reset the value of `default_repository` to `api:mrsm` (or your `api` server) to return to the desired behavior.

- **🧹 Housekeeping (refactoring)**.  
  I removed nearly all instances of declaring mutable types as optional values, as well as additional `typing` hints. There may still be some additional cleaning to do, but now the functions are neat and tidy!

### v0.2.17
- **Added CockroachDB as a supported database flavor.**  
  CockroachDB may be a data source or a Meerschaum backend. There may be some performance tuning to do, but for now, it is functional. For example, I may implement bulk insert for CockroachDB like what is done for PostgreSQL and TimescaleDB.
- **Only attempt to install readline once in Meerschaum portable.**  
  The first Meerschaum portable launch will attempt to install readline, but even in case of failure, it won't try to reinstall during subsequent launches or reloads.
- **Refactored SQLAlchemy configuration.**  
  Under `system:connectors:sql`, the key `create_engine` has been added to house all the `sqlalchemy` configuration settings. **WARNING:** You might need to run `delete config system` to refresh this portion of the config file in case any old settings break things.
- **Dependency conflict resolution.**
- **As always, more bugfixes :)**

### v0.2.16
- **Hypertable improvements and bugfixes.**  
  When syncing a new pipe, if an `id` column is specified, create partitions for the number of unique `id` values.
- **Only use `api:mrsm` for plugins, resort to default `instance` for everything else.**
- **Fix bug that mirrored changes to `main` under `default`.**

### v0.2.15
- **MySQL/MariaDB bugfixes.**
- **Added `aiomysql` as a driver dependency.**

### v0.2.14
- **Implemented `bootstrap pipes` action.**  
  The `bootstrap pipes` wizard helps guide new users through creating connectors and pipes.
- **Added `edit pipes definition` action.**  
  Adding the word `definition` to the `edit pipes` command will now open a `.sql` file for pipes with `sql` connectors.
- **Changed `api_instance` to symlink to `instance` by default.**
- **Registering users applies to instances, not repositories.**  
  The action `register users` now uses the value of `instance` instead of `default_repository`. For users to make accounts with `api.mrsm.io`, they will have to specify `-i api:mrsm`.

### v0.2.13
- **Fixed symlink handling for nesting dictionaries.**  
  For example, the environment variables for the API service now contain clean references to the `meerschaum` and `system` keys.
- **Added `MRSM_PATCH` environment variable.**  
  The `MRSM_PATCH` environment variable is treated the same as `MRSM_CONFIG` and is loaded after `MRSM_CONFIG` but before patch or permanent patch files. This allows the user to apply a patch on top of a symlinked reference. In the docker-compose configuration, `MRSM_PATCH` is used to change the `sql:main` hostname to `db`, and the entire `meerschaum` config file is loaded from `MRSM_CONFIG`.
- **Bugfixes, improved robustness.**  
  Per usual, many teeny bugs were squashed.

### v0.2.12
- **Improved symlink handling in the configuration dictionary.**  
  Symlinks are now stable and persistent but at this time cannot be chained together.
- **Improved config file syncing.**  
  Generated config files (e.g. Grafana data sources) may only be edited from the main `edit config` process.
- **Upgraded to PostgreSQL 13 TimescaleDB by default.**  
  This may break existing installs, but you can revert back to 12 with `edit config stack` and changing the string `latest-pg13-oss` under the `db` image to `latest-pg12-oss`.
- **Bugfixes.**  
  Like always, this release includes miscellaneous bugfixes.

### v0.2.11 (release notes before this point are back-logged)
- **API Chaining**  
  Set a Meerschaum API as a the parent source connector for a child Meerschaum API, as if it were a SQLConnector.

### v0.2.10
- **MRSM_CONFIG critical bugfix**  
  The environment variable MRSM_CONFIG is patched on top of your existing configuration. MRSM_PATH is also a patch that is added after MRSM_CONFIG.
### v0.2.9
- **API and SQL Chunking**  
  Syncing data via an APIConnector or SQLConnector uploads the dictionary or DataFrame in chunks (defaults to a chunksize of 900). When calling `read()` with a SQLConnector, a `chunk_hook` callable may be passed, and if `as_chunks` is `True`, a list of DataFrames will be returned. If `as_iterator` is `True`, a dataframe iterator will be returned.

### v0.2.8
- **API Chaining introduction**  
  Chaining is first released on v0.2.8, though it is finalized in 0.2.11.

### v0.2.7
- **Shell autocomplete bugfixes**

### v0.2.6
- **Miscellaneous bugfixes and dependency updates**

### v0.2.1 — v0.2.5
- **Shell improvements**  
  Stability, autosuggest, and more.
- **Virtual environments**  
  Isolate dependencies via virtual environments. The primary entrypoint for virtual environments is `meerschaum.utils.packages.attempt_import()`.

### v0.2.0
- **Plugins**  
  Introduced the plugin system, which allows users and developers to easily integrate any data source into Meerschaum. You can read more about plugins [here](/plugins).
- **Repositories**  
  Repositories are Meerschaum APIs that register and serve plugins. To register a plugin, you need a user login for that API instance.
- **Users**  
  A user account is required for most functions of the Meerschaum API (for security reasons). By default, user registration is disabled from the API side (but can be enabled with `edit config system` under `permissions`). You can register users on a direct SQL connection to a Meerschaum instance.
- **Updated shell design**  
  Added a new prompt, intro, and more shell design improvements.
- **SQLite improvements**  
  The connector `sql:local` may be used as as backend for cases such as when running on a low-powered device like a Raspberry Pi.

## 0.1.x Releases

Meerschaum's first point release focused on a lot, but mainly stability and improving important functionality, such as syncing.

## 0.0.x Releases

A lot was accomplished in the first 60 releases of Meerschaum. For the most part, the groundwork for core concepts like pipes, syncing, the config system, SQL and API connectors, bulk inserts, and more was laid.
<|MERGE_RESOLUTION|>--- conflicted
+++ resolved
@@ -28,7 +28,7 @@
 
 **Other changes**
 
-- **Bumped `xterm.js` to v5.5.0..**
+- **Bumped `xterm.js` to v5.5.0.**
 - **Added tags to the pipes card.**
 
 
@@ -64,10 +64,6 @@
   #   color
   # 1  blue
   ```
-<<<<<<< HEAD
-
-=======
->>>>>>> 348ed412
 - **Add `get_in_ex_params()` to `meerschaum.utils.misc`.**  
   This function parses a standard `params` dictionary into tuples of include and exclude parameters.
 
@@ -79,10 +75,6 @@
   # {'color': (['red', 'green'], ['blue'])}
   in_vals, ex_vals = in_ex_params['color']
   ```
-<<<<<<< HEAD
-
-=======
->>>>>>> 348ed412
 - **Add `coerce_numeric` to `pipe.enforce_dtypes()`.**  
   Setting this to `False` will not cast floats to `Decimal` if the corresponding dtype is `int`.
 - **Improve JSON serialization when filtering for updates.**

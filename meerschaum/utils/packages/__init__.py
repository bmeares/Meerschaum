#! /usr/bin/env python
# -*- coding: utf-8 -*-
# vim:fenc=utf-8

"""
Functions for managing packages and virtual environments reside here.
"""

from __future__ import annotations
from meerschaum.utils.typing import Any, List, SuccessTuple, Optional, Union

<<<<<<< HEAD
import os, importlib
=======
import importlib, os
>>>>>>> 7c9e0674
_import_module = importlib.import_module
from meerschaum.utils.packages._packages import packages, all_packages
from meerschaum.utils.warnings import warn, error

_import_hook_venv = None
active_venvs = set()
def need_update(
        package : 'ModuleType',
        split : bool = True,
        color : bool = True,
        debug : bool = False,
    ) -> bool:
    """
    Check if a Meerschaum dependency needs an update.
    """
    if debug:
        from meerschaum.utils.debug import dprint
    import re
    root_name = package.__name__.split('.')[0] if split else package.__version__
    install_name = all_packages.get(root_name, root_name)

    _install_no_version = re.split('[=<>,! ]', install_name)[0]
    if debug:
        dprint(f"_install_no_version: {_install_no_version}", color=color)
    required_version = install_name.replace(_install_no_version, '')
    if debug:
        dprint(f"required_version: {required_version}", color=color)
    update_checker = attempt_import('update_checker', lazy=False, check_update=False)
    checker = update_checker.UpdateChecker()
    try:
        version = package.__version__
    except Exception as e:
        return False

    result = checker.check(_install_no_version, version)
    if result is None:
        return False
    if required_version:
        semver = attempt_import('semver')
        if debug:
            dprint(f"Available version: {result.available_version}", color=color)
            dprint(f"Required version: {required_version}", color=color)
        return semver.match(result.available_version, required_version)

    packaging_version = attempt_import('packaging.version')
    return (
        packaging_version.parse(result.available_version) > 
        packaging_version.parse(version)
    )

def is_venv_active(
        venv: str = 'mrsm',
        color : bool = True,
        debug: bool = False
    ) -> bool:
    """
    Check if a virtual environment is active
    """
    if venv is None:
        return False
    if debug:
        from meerschaum.utils.debug import dprint
        dprint(f"Checking if virtual environment '{venv}' is active.", color=color)
    return venv in active_venvs

def deactivate_venv(
        venv: str = 'mrsm',
        color : bool = True,
        debug: bool = False
    ) -> bool:
    """
    Remove a virtual environment from sys.path (if it's been activated)
    """
    import sys
    global active_venvs

    if venv is None:
        return True

    if debug:
        from meerschaum.utils.debug import dprint
        dprint(f"Deactivating virtual environment '{venv}'...", color=color)

    if venv in active_venvs:
        active_venvs.remove(venv)

    if sys.path is None:
        return False

    target = venv_target_path(venv, debug=debug)
    if str(target) in sys.path:
        sys.path.remove(str(target))

    if debug:
        dprint(f'sys.path: {sys.path}', color=color)

    return True

def activate_venv(
        venv: str = 'mrsm',
        color : bool = True,
        debug: bool = False
    ) -> bool:
    """
    Create a virtual environment (if it doesn't exist) and add it to sys.path if necessary
    """
    global active_venvs
    if venv in active_venvs or venv is None:
        return True
    if debug:
        from meerschaum.utils.debug import dprint
    import sys, os, platform, pathlib
    from meerschaum.config._paths import VIRTENV_RESOURCES_PATH
    _venv = None
    virtualenv = attempt_import(
        'virtualenv', venv=None, lazy=False, install=True, warn=False, debug=debug
    )
    if virtualenv is None:
        try:
            import ensurepip
            import venv as _venv
            virtualenv = None
        except ImportError:
            _venv = None
    if virtualenv is None and _venv is None:
        print(f"Failed to import virtualenv! Please install virtualenv via pip then restart Meerschaum.")
        sys.exit(1)
    venv_path = pathlib.Path(os.path.join(VIRTENV_RESOURCES_PATH, venv))
    bin_path = pathlib.Path(
        venv_path,
        ('bin' if platform.system() != 'Windows' else "Scripts")
    )
    if not venv_path.exists():
        if _venv is not None:
            _venv.create(
                venv_path,
                system_site_packages = False,
                with_pip = True,
                symlinks = (platform.system() != 'Windows'),
            )
        else:
            virtualenv.cli_run([str(venv_path), '--download', '--system-site-packages'])

    old_cwd = pathlib.Path(os.getcwd())
    os.chdir(VIRTENV_RESOURCES_PATH)
    if debug:
        dprint(f"Activating virtual environment '{venv}'...", color=color)
    active_venvs.add(venv)
    os.chdir(old_cwd)

    ### override built-in import with attempt_import
    #  install_import_hook(venv, debug=debug)
    target = venv_target_path(venv, debug=debug)
    if str(target) not in sys.path:
        sys.path.insert(0, str(target))
    if debug:
        dprint(f'sys.path: {sys.path}', color=color)
    return True

def venv_exec(code: str, venv: str = 'mrsm', debug: bool = False) -> bool:
    """
    Execute Python code in a subprocess via a virtual environment's interpeter.

    Return True if the code successfully executes, False on failure.
    """
    import subprocess, sys, platform, os
    from meerschaum.config._paths import VIRTENV_RESOURCES_PATH
    executable = (
        sys.executable if venv is None
        else os.path.join(
            VIRTENV_RESOURCES_PATH, venv, (
                'bin' if platform.system() != 'Windows' else 'Scripts'
            ), 'python'
        )
    )
    return subprocess.call([executable, '-c', code]) == 0

def get_pip(debug : bool = False) -> bool:
    """
    Download and run the get-pip.py script.
    """
    import sys, subprocess
    from meerschaum.utils.misc import wget
    from meerschaum.config._paths import CACHE_RESOURCES_PATH
    from meerschaum.config.static import _static_config
    url = _static_config()['system']['urls']['get-pip.py']
    dest = CACHE_RESOURCES_PATH / 'get-pip.py'
    try:
        wget(url, dest, color=False, debug=debug)
    except Exception as e:
        print(f"Failed to fetch pip from '{url}'. Please install pip and restart Meerschaum.") 
        sys.exit(1)
    cmd_list = [sys.executable, str(dest)] 
    return subprocess.call(cmd_list) == 0

def pip_install(
        *packages: List[str],
        args: List[str] = ['--upgrade'],
        venv: str = 'mrsm',
        deactivate: bool = True,
        split : bool = True,
        check_update : bool = True,
        check_wheel : bool = True,
        color : bool = True,
        debug: bool = False
    ) -> bool:
    """
    Install pip packages
    """
    from meerschaum.config.static import _static_config
    try:
        from meerschaum.utils.formatting import ANSI, UNICODE
    except ImportError:
        ANSI, UNICODE = False, False
    if check_wheel:
        try:
            import wheel
            have_wheel = True
        except ImportError as e:
            have_wheel = False
    _args = list(args)
    try:
        if venv is not None:
            activate_venv(venv=venv, color=color, debug=debug)
        import pip
        have_pip = True
        if venv is not None and deactivate:
            deactivate_venv(venv=venv, debug=debug, color=color)
    except ImportError:
        have_pip = False
    if not have_pip:
        try:
            import ensurepip
        except ImportError:
            ensurepip = None
        if ensurepip is None:
            if not get_pip(debug=debug):
                import sys
                print(
                    "Failed to import pip and ensurepip. Please install pip and restart Meerschaum.\n\n" +
                    "You can find instructions on installing pip here: https://pip.pypa.io/en/stable/installing/"
                )
                sys.exit(1)
        else:
            ensurepip.bootstrap(upgrade=True, )
        import pip
    if venv is not None:
        activate_venv(venv=venv, debug=debug, color=color)
        if '--ignore-installed' not in args and '-I' not in _args:
            _args += ['--ignore-installed']

    ### NOTE: Added pip to be checked on each install. Too much?
    if check_update and need_update(pip, debug=debug):
        _args.append('pip')
    _args = ['install'] + _args

    if check_wheel:
        if not have_wheel:
            _args.append('wheel')

    if not ANSI and '--no-color' not in _args:
        _args.append('--no-color')

    if '--no-warn-conflicts' not in _args:
        _args.append('--no-warn-conflicts')

    if '--disable-pip-version-check' not in _args:
        _args.append('--disable-pip-version-check')

    if venv is not None and '--target' not in _args and '-t' not in _args:
        _args += ['--target', venv_target_path(venv, debug=debug)]
    elif (
        '--target' not in _args
            and '-t' not in _args
            and os.environ.get(
                _static_config()['environment']['runtime'], None
            ) != 'docker'
            and not inside_venv()
    ):
        _args += ['--user']
    if '--progress-bar' in _args:
        _args.remove('--progress-bar')
    if UNICODE:
        _args += ['--progress-bar', 'pretty']
    else:
        _args += ['--progress-bar', 'ascii']
    if debug:
        if '-v' not in _args or '-vv' not in _args or '-vvv' not in _args:
            pass
    else:
        if '-q' not in _args or '-qq' not in _args or '-qqq' not in _args:
            pass

    _packages = []
    for p in packages:
        root_name = p.split('.')[0] if split else p
        install_name = all_packages.get(root_name, root_name)
        _packages.append(install_name)

    msg = f"Installing packages:"
    for p in _packages:
        msg += f'\n  - {p}'
    print(msg)

    success = run_python_package('pip', _args + _packages, venv=venv, debug=debug, color=color) == 0
    if venv is not None and deactivate:
        deactivate_venv(venv=venv, debug=debug, color=color)
    msg = "Successfully installed packages." if success else "Failed to install packages."
    print(msg)
    if debug:
        print('pip install returned:', success)
    return success

def run_python_package(
        package_name : str,
        args : Optional[List[str]] = None,
        venv : Optional[str] = None,
        cwd : Optional[str] = None,
        color : bool = False,
        debug : bool = False
    ) -> int:
    """
    Runs an installed python package.
    E.g. Translates to `/usr/bin/python -m [package]`
    """
    import sys, os, platform
    from subprocess import call
    from meerschaum.config._paths import VIRTENV_RESOURCES_PATH
    from meerschaum.utils.process import run_as_fg_process
    if args is None:
        args = []
    old_cwd = os.getcwd()
    if cwd is not None:
        os.chdir(cwd)
    executable = (
        sys.executable if venv is None
        else os.path.join(
            VIRTENV_RESOURCES_PATH, venv, (
                'bin' if platform.system() != 'Windows' else 'Scripts'
            ), ('python' + ('.exe' if platform.system() == 'Windows' else ''))
        )
    )
    command = [executable, '-m', str(package_name)] + [str(a) for a in args]
    if debug:
        print(command, file=sys.stderr)
    try:
        rc = run_as_fg_process(command)
    except Exception as e:
        rc = call(command)
    except KeyboardInterrupt:
        rc = 1
    os.chdir(old_cwd)
    return rc

def attempt_import(
        *names: List[str],
        lazy: bool = True,
        warn: bool = True,
        install: bool = True,
        venv: str = 'mrsm',
        precheck: bool = True,
        split: bool = True,
        check_update : bool = False,
        deactivate : bool = True,
        color : bool = True,
        debug: bool = False
    ) -> Union['ModuleType', Tuple['ModuleType']]:
    """
    Raise a warning if packages are not installed; otherwise import and return modules.
    If lazy = True, return lazy-imported modules.

    Returns tuple of modules if multiple names are provided, else returns one module.

    Examples:

        ```
        >>> pandas, sqlalchemy = attempt_import('pandas', 'sqlalchemy')
        >>> pandas = attempt_import('pandas')

        ```

    :param names:
        The packages to be imported.

    :param lazy:
        If True, lazily load packages.
        Defaults to False.

    :param warn:
        If True, raise a warning if a package cannot be imported.
        Defaults to True.

    :param install:
        If True, attempt to install a missing package into the designated virtual environment.
        If `check_update` is True, install updates if available.
        Defaults to True.

    :param venv:
        The virtual environment in which to search for packages and to install packages into.
        Defaults to 'mrsm'.

    :param precheck:
        If True, attempt to find module before importing (necessary for checking if modules exist
        and retaining lazy imports), otherwise assume lazy is False.
        Defaults to True.        

    :param split:
        If True, split packages' names on '.'.
        Defaults to True.

    :param check_update:
        If True, check PyPI for the most recent version.
        If `install` is True, install updates if available.
        Defaults to False.

    """

    import importlib.util

    ### to prevent recursion, check if parent Meerschaum package is being imported
    if names == ('meerschaum',):
        return _import_module('meerschaum')

    if venv == 'mrsm' and _import_hook_venv is not None:
        if debug:
            print(f"Import hook for virtual environment '{_import_hook_venv}' is active.")
        venv = _import_hook_venv

    if venv is not None:
        activate_venv(venv=venv, color=color, debug=debug)
    _warnings = _import_module('meerschaum.utils.warnings')
    warn_function = _warnings.warn

    def do_import(_name: str, **kw):
        if venv is not None:
            activate_venv(venv=venv, debug=debug)
        ### determine the import method (lazy vs normal)
        from meerschaum.utils.misc import filter_keywords
        import_method = _import_module if not lazy else lazy_import
        try:
            mod = import_method(_name, **(filter_keywords(import_method, **kw)))
        except Exception as e:
            if warn:
                warn_function(
                    f"Failed to import module '{_name}'.\nException:\n{e}",
                    ImportWarning,
                    stacklevel = (5 if lazy else 4),
                    color = False,
                )
            mod = None
        if venv is not None:
            deactivate_venv(venv=venv, color=color, debug=debug)
        return mod

    modules = []
    for name in names:
        ### Enforce virtual environment (something is deactivating in the loop so check each pass).
        if venv is not None:
            activate_venv(debug=debug)
        ### Check if package is a declared dependency.
        root_name = name.split('.')[0] if split else name
        install_name = all_packages.get(root_name, None)
        if install_name is None:
            install_name = root_name
            if warn:
                warn_function(
                    f"Package '{root_name}' is not declared in meerschaum.utils.packages.",
                    ImportWarning,
                    stacklevel = 3,
                    color = color
                )

        ### Determine if the package exists.
        if precheck is False:
            found_module = do_import(name, debug=debug, warn=False, venv=venv, color=color) is not None
        else:
            try:
                found_module = (importlib.util.find_spec(name) is not None)
            except ModuleNotFoundError as e:
                found_module = False

        if not found_module:
            if install:
                ### NOTE: pip_install deactivates venv, so deactivate must be False.
                if not pip_install(
                    root_name,
                    venv = venv,
                    deactivate = False,
                    split = False,
                    #  split = split,
                    check_update = check_update,
                    color = color,
                    debug = debug
                ) and warn:
                    warn_function(
                        f"Failed to install '{install_name}'.",
                        ImportWarning,
                        stacklevel = 3,
                        color = color
                    )
            elif warn:
                ### Raise a warning if we can't find the package and install = False.
                warn_function(
                    (f"\n\nMissing package '{name}'; features will not work correctly. "
                     f"\n\nSet install=True when calling attempt_import.\n"),
                    ImportWarning,
                    stacklevel = 3,
                    color = color
                )

        ### Do the import. Will be lazy if lazy=True.
        m = do_import(name, debug=debug, warn=warn, venv=venv, color=color)
        modules.append(m)

        ### Check for updates (skip this by default)
        if check_update:
            if need_update(m, split=split, debug=debug):
                if install:
                    if not pip_install(
                        root_name,
                        venv = venv,
                        split = False,
                        deactivate = False,
                        check_update = check_update,
                        color = color,
                        debug = debug
                    ) and warn:
                        warn_function(
                            f"There's an update available for '{install_name}', " +
                            "but it failed to install. " +
                            "Try install via Meershaum with `install packages '{install_name}'`.",
                            ImportWarning,
                            stacklevel = 3,
                            color = color
                        )
                elif warn:
                    warn_function(
                        f"There's an update available for '{m.__name__}'.",
                        stack = False,
                        color = color
                    )
    if venv is not None and deactivate:
        deactivate_venv(venv=venv, debug=debug, color=color)

    modules = tuple(modules)
    if len(modules) == 1:
        return modules[0]
    return modules

def lazy_import(
        name: str,
        local_name: str = None,
        venv : Optional[str] = None,
        warn : bool = True, 
        deactivate : bool = True,
        debug : bool = False
    ) -> meerschaum.utils.packages.lazy_loader.LazyLoader:
    """
    Lazily import a package
    Uses the tensorflow LazyLoader implementation (Apache 2.0 License)
    """
    from meerschaum.utils.packages.lazy_loader import LazyLoader
    if local_name is None:
        local_name = name
    return LazyLoader(
        local_name,
        globals(),
        name,
        venv = venv,
        warn = warn,
        deactivate = deactivate,
        debug = debug
    )

def import_pandas() -> 'ModuleType':
    """
    Quality-of-life function to attempt to import the configured version of pandas
    """
    from meerschaum.config import get_config
    pandas_module_name = get_config('system', 'connectors', 'all', 'pandas', patch=True)
    ### NOTE: modin does NOT currently work!
    if pandas_module_name == 'modin':
        pandas_module_name = 'modin.pandas'
    return attempt_import(pandas_module_name)

def import_rich(lazy: bool = True, **kw : Any) -> 'ModuleType':
    """
    Quality of life function for importing rich.
    """
    from meerschaum.utils.formatting import ANSI, UNICODE
    if not ANSI and not UNICODE:
        return None

    ## need typing_extensions for `from rich import box`
    typing_extensions = attempt_import('typing_extensions', lazy=False)
    pygments = attempt_import('pygments', lazy=False)
    return attempt_import('rich', lazy=lazy, **kw)

def get_modules_from_package(
        package: 'package',
        names: bool = False,
        recursive: bool = False,
        lazy: bool = False,
        modules_venvs: bool = False,
        debug: bool = False
    ):
    """
    Find and import all modules in a package.

    Returns: either list of modules or tuple of lists

    names = False (default) : modules
    names = True            : (__all__, modules)
    """
    from os.path import dirname, join, isfile, isdir, basename
    import glob

    pattern = '*' if recursive else '*.py'
    module_names = glob.glob(join(dirname(package.__file__), pattern), recursive=recursive)
    _all = [
        basename(f)[:-3] if isfile(f) else basename(f)
        for f in module_names
            if ((isfile(f) and f.endswith('.py')) or isdir(f))
               and not f.endswith('__init__.py')
               and not f.endswith('__pycache__')
    ]

    if debug:
        from meerschaum.utils.debug import dprint
        dprint(str(_all))
    modules = []
    for module_name in [package.__name__ + "." + mod_name for mod_name in _all]:
        ### there's probably a better way than a try: catch but it'll do for now
        try:
            ### if specified, activate the module's virtual environment before importing.
            ### NOTE: this only considers the filename, so two modules from different packages
            ### may end up sharing virtual environments.
            if modules_venvs:
                activate_venv(module_name.split('.')[-1], debug=debug)
            m = lazy_import(module_name, debug=debug) if lazy else _import_module(module_name)
            modules.append(m)
        except Exception as e:
            if debug:
                dprint(e)
        finally:
            if modules_venvs:
                deactivate_venv(module_name.split('.')[-1], debug=debug)
    if names:
        return _all, modules

    return modules

def import_children(
        package: Optional['ModuleType'] = None,
        package_name: Optional[str] = None,
        types : Optional[List[str]] = None,
        lazy: bool = True,
        recursive: bool = False,
        debug: bool = False
    ) -> List['ModuleType']:
    """
    Import all functions in a package to its __init__.
    Returns of list of modules.

    :param package:
        Package to import its functions into.
        If None (default), use parent.

    :param package_name:
        Name of package to import its functions into
        If None (default), use parent.

    :param types:
        Types of members to return.
        Default : ['method', 'builtin', 'class', 'function', 'package', 'module']

    """
    import sys, inspect

    if types is None:
        types = ['method', 'builtin', 'function', 'class', 'module']

    ### if package_name and package are None, use parent
    if package is None and package_name is None:
        package_name = inspect.stack()[1][0].f_globals['__name__']

    ### populate package or package_name from other other
    if package is None:
        package = sys.modules[package_name]
    elif package_name is None:
        package_name = package.__name__

    ### Set attributes in sys module version of package.
    ### Kinda like setting a dictionary
    ###   functions[name] = func
    modules = get_modules_from_package(package, recursive=recursive, lazy=lazy, debug=debug)
    _all, members = [], []
    objects = []
    for module in modules:
        _objects = []
        for ob in inspect.getmembers(module):
            for t in types:
                ### ob is a tuple of (name, object)
                if getattr(inspect, 'is' + t)(ob[1]):
                    _objects.append(ob)

        if 'module' in types:
            _objects.append((module.__name__.split('.')[0], module))
        objects += _objects
    for ob in objects:
        setattr(sys.modules[package_name], ob[0], ob[1])
        _all.append(ob[0])
        members.append(ob[1])

    if debug:
        from meerschaum.utils.debug import dprint
        dprint(str(_all))
    ### set __all__ for import *
    setattr(sys.modules[package_name], '__all__', _all)
    return members

def reload_package(
        package: str,
        lazy: bool = False,
        debug: bool = False,
        **kw: Any
    ) -> 'ModuleType':
    """
    Recursively load a package's subpackages, even if they were not previously loaded
    """
    import pydoc
    if isinstance(package, str):
        package_name = package
    else:
        try:
            package_name = package.__name__
        except Exception as e:
            package_name = str(package)
    return pydoc.safeimport(package_name, forceload=1)

def is_installed(
        name: str,
        venv : Optional[str] = None,
    ) -> bool:
    """
    Check whether a package is installed.
    name : str
        Name of the package in question
    """
    import importlib.util
    if venv is not None:
        activate_venv(venv=venv)
    found = importlib.util.find_spec(name) is not None
    if venv is None:
        return found
    mod = attempt_import(name, venv=venv)
    found = (venv == package_venv(mod))
    deactivate_venv(venv=venv)
    return found

def venv_contains_package(
        name : str, venv : Optional[str] = None
    ) -> bool:
    """
    Search the contents of a virtual environment for a package.
    """
    import os
    if venv is None:
        return is_installed(name, venv=venv)
    vtp = venv_target_path(venv)
    if not vtp.exists():
        return False
    return name in os.listdir(venv_target_path(venv))

def venv_target_path(venv : str, debug : bool = False) -> pathlib.Path:
    """
    Return a virtual environment's site-package path.
    """
    import os, sys, platform, pathlib
    from meerschaum.config._paths import VIRTENV_RESOURCES_PATH

    venv_root_path = str(os.path.join(VIRTENV_RESOURCES_PATH, venv))
    target_path = venv_root_path

    ### Ensure 'lib' or 'Lib' exists.
    lib = 'lib' if platform.system() != 'Windows' else 'Lib'
    if lib not in os.listdir(venv_root_path):
        print(f"Failed to find lib directory for virtual environment '{venv}'.")
        sys.exit(1)
    target_path = os.path.join(target_path, lib)

    ### Check if a 'python3.x' folder exists.
    python_folder = 'python' + str(sys.version_info.major) + '.' + str(sys.version_info.minor)
    if python_folder in os.listdir(target_path): ### Linux
        target_path = os.path.join(target_path, python_folder)

    ### Ensure 'site-packages' exists.
    if 'site-packages' in os.listdir(target_path): ### Windows
        target_path = os.path.join(target_path, 'site-packages')
    else:
        from meerschaum.config._paths import set_root
        import traceback
        traceback.print_stack()
        print(f"Failed to find site-packages directory for virtual environment '{venv}'.")
        sys.exit(1)

    if debug:
        print(f"Target path for virtual environment '{venv}':\n" + str(target_path))
    return pathlib.Path(target_path)

def package_venv(package : 'ModuleType') -> Optional[str]:
    """
    Inspect a package and return the virtual environment in which it presides.
    """
    import os
    from meerschaum.config._paths import VIRTENV_RESOURCES_PATH
    if str(VIRTENV_RESOURCES_PATH) not in package.__file__:
        return None
    return package.__file__.split(str(VIRTENV_RESOURCES_PATH))[1].split(os.path.sep)[1]

def inside_venv() -> bool:
    """
    Determine whether current Python interpreter is running inside a virtual environment.
    """
    import sys
    return (
        hasattr(sys, 'real_prefix') or (
            hasattr(sys, 'base_prefix')
                and sys.base_prefix != sys.prefix
        )
    )<|MERGE_RESOLUTION|>--- conflicted
+++ resolved
@@ -7,17 +7,13 @@
 """
 
 from __future__ import annotations
+import importlib, os
 from meerschaum.utils.typing import Any, List, SuccessTuple, Optional, Union
 
-<<<<<<< HEAD
-import os, importlib
-=======
-import importlib, os
->>>>>>> 7c9e0674
-_import_module = importlib.import_module
 from meerschaum.utils.packages._packages import packages, all_packages
 from meerschaum.utils.warnings import warn, error
 
+_import_module = importlib.import_module
 _import_hook_venv = None
 active_venvs = set()
 def need_update(
@@ -224,9 +220,12 @@
     Install pip packages
     """
     from meerschaum.config.static import _static_config
-    try:
-        from meerschaum.utils.formatting import ANSI, UNICODE
-    except ImportError:
+    if color:
+        try:
+            from meerschaum.utils.formatting import ANSI, UNICODE
+        except ImportError:
+            ANSI, UNICODE = False, False
+    else:
         ANSI, UNICODE = False, False
     if check_wheel:
         try:
@@ -828,7 +827,6 @@
     """
     Inspect a package and return the virtual environment in which it presides.
     """
-    import os
     from meerschaum.config._paths import VIRTENV_RESOURCES_PATH
     if str(VIRTENV_RESOURCES_PATH) not in package.__file__:
         return None

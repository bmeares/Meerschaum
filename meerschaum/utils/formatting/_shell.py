#! /usr/bin/env python
# -*- coding: utf-8 -*-
# vim:fenc=utf-8

"""
Formatting functions for the interactive shell
"""

from re import sub
from meerschaum.utils.threading import Lock
_locks = {'_tried_clear_command': Lock()}

def make_header(
        message : str,
        ruler : str = '─',
    ) -> str:
    """Format a message string with a ruler.
    Length of the ruler is the length of the longest word.
    
    Example:
        'My\nheader' -> 'My\nheader\n──────'
    """

    from meerschaum.utils.formatting import ANSI, UNICODE, colored
    if not UNICODE:
        ruler = '-'
    words = message.split('\n')
    max_length = 0
    for w in words:
        length = len(w)
        if length > max_length:
            max_length = length

    s = message + "\n"
    for i in range(max_length):
        s += ruler
    return s


_tried_clear_command = None
def clear_screen(debug: bool = False) -> bool:
    """Clear the terminal window of all text. If ANSI is enabled,
    print the ANSI code for clearing. Otherwise, execute `clear` or `cls`.
    """
    import platform
    import os
    from meerschaum.utils.formatting import ANSI, get_console
    from meerschaum.utils.debug import dprint
    from meerschaum.config import get_config
    global _tried_clear_command
    if not get_config('shell', 'clear_screen'):
        return True
    print("", end="", flush=True)
    if debug:
        dprint("Skipping screen clear.")
        return True
    if ANSI and platform.system() != 'Windows':
        if get_console() is not None:
            get_console().clear()
            print("", end="", flush=True)
            return True
        clear_string = (
            '\033c' if platform.system() != 'Windows'
            else '\033[2J'
        )
        reset_string = '\033[0m'
        print(clear_string + reset_string, end="")
        print("", end="", flush=True)
        return True
    ### ANSI support is disabled, try system level instead
    if _tried_clear_command is not None:
        return os.system(_tried_clear_command) == 0
    
    rc = -1
    command = 'clear' if platform.system() != 'Windows' else 'cls'
    try:
        rc = os.system(command)
    except Exception as e:
        pass
    if rc == 0:
        with _locks['_tried_clear_command']:
            _tried_clear_command = command
    return rc == 0


def flush_with_newlines(debug: bool = False) -> None:
<<<<<<< HEAD
    """Print newlines such that the entire terminal is cleared and new text will show up at the bottom."""
=======
    """
    Print newlines such that the entire terminal is cleared and new text will show up at the bottom.
    """
>>>>>>> 71d596fb
    import sys
    from meerschaum.utils.misc import get_cols_lines
    from meerschaum.utils.debug import dprint
    if debug:
        dprint("Skipping screen clear.")
        return
    cols, lines = get_cols_lines()
    sys.stderr.write('\n' * lines)


def progress(transient: bool = True, **kw):
    """
    Return the shell's `Progress` object.
    """
    from meerschaum.utils.packages import import_rich, attempt_import
    from meerschaum.utils.formatting import get_console, _init
    _init()
    rich = import_rich()
    rich_progress = attempt_import('rich.progress')
    return rich_progress.Progress(
        rich_progress.TextColumn(''),
        rich_progress.SpinnerColumn('clock'),
        rich_progress.TimeElapsedColumn(),
        rich_progress.TextColumn(''),
        rich_progress.BarColumn(bar_width=None,),
        transient = transient,
        console = get_console(),
        **kw
    )

def live(**kw):
    """
    Return the shell's `Live` object.
    """
    from meerschaum.utils.packages import import_rich, attempt_import
    rich = import_rich()
    rich_live = attempt_import('rich.live')
    return rich_live.Live(**kw)
<|MERGE_RESOLUTION|>--- conflicted
+++ resolved
@@ -84,13 +84,7 @@
 
 
 def flush_with_newlines(debug: bool = False) -> None:
-<<<<<<< HEAD
     """Print newlines such that the entire terminal is cleared and new text will show up at the bottom."""
-=======
-    """
-    Print newlines such that the entire terminal is cleared and new text will show up at the bottom.
-    """
->>>>>>> 71d596fb
     import sys
     from meerschaum.utils.misc import get_cols_lines
     from meerschaum.utils.debug import dprint

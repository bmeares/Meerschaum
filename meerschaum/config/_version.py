"""
Specify the Meerschaum release version.
"""

<<<<<<< HEAD
__version__ = "1.5.21"
=======
__version__ = "1.6.13rc1"
>>>>>>> 3bb59974
<|MERGE_RESOLUTION|>--- conflicted
+++ resolved
@@ -2,8 +2,4 @@
 Specify the Meerschaum release version.
 """
 
-<<<<<<< HEAD
-__version__ = "1.5.21"
-=======
-__version__ = "1.6.13rc1"
->>>>>>> 3bb59974
+__version__ = "1.5.22"
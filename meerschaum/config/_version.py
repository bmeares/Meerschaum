--- conflicted
+++ resolved
@@ -2,8 +2,4 @@
 Specify the Meerschaum release version.
 """
 
-<<<<<<< HEAD
-__version__ = "1.5.20"
-=======
-__version__ = "1.6.12"
->>>>>>> 13aae028
+__version__ = "1.5.21"
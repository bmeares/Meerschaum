"""
Specify the Meerschaum release version.
"""

<<<<<<< HEAD
__version__ = "1.5.15.dev1"
=======
__version__ = "1.6.7"
>>>>>>> d870b934
<|MERGE_RESOLUTION|>--- conflicted
+++ resolved
@@ -2,8 +2,4 @@
 Specify the Meerschaum release version.
 """
 
-<<<<<<< HEAD
-__version__ = "1.5.15.dev1"
-=======
-__version__ = "1.6.7"
->>>>>>> d870b934
+__version__ = "1.5.15"
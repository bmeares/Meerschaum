#! /usr/bin/env python
# -*- coding: utf-8 -*-
# vim:fenc=utf-8

"""
<<<<<<< HEAD
Synchronize pipes' data with sources
=======
Synchronize pipes' data with sources.
>>>>>>> 1f7ebe96

NOTE: `sync` required a SQL connection and is not intended for client use
"""

from __future__ import annotations
from meerschaum.utils.typing import SuccessTuple, Any, List, Optional, Tuple

def sync(
        action : Optional[List[str]] = None,
        **kw : Any
    ) -> SuccessTuple:
    """
    Sync elements
    """
    from meerschaum.utils.misc import choose_subaction
    options = {
        'pipes'   : _sync_pipes,
    }
    return choose_subaction(action, options, **kw)

def _pipes_lap(
        workers : Optional[int] = None,
        debug : bool = None,
        unblock : bool = False,
        force : bool = False,
        min_seconds : int = 1,
        **kw : Any
    ) -> Tuple[List[meerschaum.Pipe], List[meerschaum.Pipe]]:
    """
    Do a lap of syncing pipes.
    """
    from meerschaum import get_pipes
    from meerschaum.utils.debug import dprint
    from meerschaum.utils.packages import attempt_import
    from meerschaum.utils.formatting import print_tuple
    from meerschaum.utils.warnings import warn
    import time
    pipes = get_pipes(
        as_list = True,
        method = 'registered',
        debug = debug,
        **kw
    )

    def sync_pipe(p):
        """
        Wrapper function for the Pool.
        """
        from meerschaum.utils.warnings import warn
        try:
            ### NOTE: skip check_existing flag
            return_tuple = p.sync(
                blocking = (not unblock),
                force = force,
                debug = debug,
                min_seconds = min_seconds,
                workers = workers,
                **kw
            )
        except Exception as e:
            import traceback
            traceback.print_exception(type(e), e, e.__traceback__)
            print("Error: " + str(e))
            return_tuple = (False, f"Failed to sync pipe '{p}' with exception:" + "\n" + str(e))

        print_tuple(return_tuple)
        return return_tuple

    from meerschaum.utils.pool import get_pool

    pool = get_pool(workers=workers)
    results = pool.map(sync_pipe, pipes) if pool is not None else [sync_pipe(p) for p in pipes]

    #  results = pool.map_async(sync_pipe, pipes)
    #  results = results.get()
    if results is None:
        warn(f"Failed to fetch results from syncing pipes.")
        succeeded_pipes = []
        failed_pipes = pipes
        results_dict = {
            p: (False, f"Could not fetch sync result for pipe '{p}'.") for p in pipes
        }
    else:
        ### Determine which pipes failed to sync.
        pipe_indices = [i for p, i in enumerate(pipes)]
        try:
            succeeded_pipes = [pipe_indices[i] for i, r in enumerate(results) if r[0]]
            failed_pipes = [pipe_indices[i] for i, r in enumerate(results) if not r[0]]
        except TypeError:
            succeeded_pipes = []
            failed_pipes = [p for p in pipes]
        results_dict = { p: r for p, r in zip(pipe_indices, results) }

    if len(failed_pipes) > 0:
        print("\n" + f"Failed to sync pipes:")
        for p in failed_pipes:
            print(f"  - {p}")

    if len(succeeded_pipes) > 0:
        success_msg = "\nSuccessfully synced pipes:"
        if unblock:
            success_msg = "\nSuccessfully spawned threads for pipes:"
        print(success_msg)
        for p in succeeded_pipes:
            print(f"  - {p}")

    if debug:
        from meerschaum.utils.formatting import pprint
        dprint("\n" + f"Return values for each pipe:")
        pprint(results_dict)

    return succeeded_pipes, failed_pipes

def _sync_pipes(
        loop : bool = False,
        min_seconds : int = 1,
        debug : bool = False,
        **kw : Any
    ) -> SuccessTuple:
    """
    Fetch new data for pipes.
    """
    from meerschaum.utils.debug import dprint
    from meerschaum.utils.warnings import warn, info
    import time, sys
    run = True
    msg = ""
    interrupt_warning_msg = "Syncing was interrupted due to a keyboard interrupt."
    cooldown = 2 * (min_seconds + 1)
    success = []
    while run:
        lap_begin = time.time()
        try:
            success, fail = _pipes_lap(
                min_seconds = min_seconds,
                debug = debug,
                **kw
            )
        except Exception as e:
            import traceback
            traceback.print_exc()
            warn(
                f"Failed to sync all pipes. Waiting for {cooldown} seconds, then trying again.",
                stack = False
            )
            try:
                time.sleep(cooldown)
            except KeyboardInterrupt:
                warn(interrupt_warning_msg, stack=False)
                loop, run = False, False
            else:
                cooldown = int(cooldown * 1.5)
                continue
        except KeyboardInterrupt:
            warn(interrupt_warning_msg, stack=False)
            loop, run = False, False
            success, fail = None, None
        cooldown = 2 * (min_seconds + 1)
        lap_end = time.time()
        print()
        msg = (
            f"It took {round(lap_end - lap_begin, 2)} seconds to sync " +
            f"{len(success) + len(fail)} pipe" +
                ("s" if (len(success) + len(fail)) > 1 else "") + "\n" +
            f"    ({len(success)} succeeded, {len(fail)} failed)."
        ) if success is not None else "Syncing was aborted."
        if min_seconds > 0 and loop:
            print()
            info(
                f"Sleeping for {min_seconds} second" +
                ("s" if abs(min_seconds) != 1 else "")
                + '.'
            )
            try:
                time.sleep(min_seconds)
            except KeyboardInterrupt:
                loop, run = False, False
                warn(interrupt_warning_msg, stack=False)
        run = loop
    return (len(success) > 0 if success else False), msg

### NOTE: This must be the final statement of the module.
###       Any subactions added below these lines will not
###       be added to the `help` docstring.
from meerschaum.utils.misc import choices_docstring as _choices_docstring
sync.__doc__ += _choices_docstring('sync')<|MERGE_RESOLUTION|>--- conflicted
+++ resolved
@@ -3,11 +3,7 @@
 # vim:fenc=utf-8
 
 """
-<<<<<<< HEAD
-Synchronize pipes' data with sources
-=======
 Synchronize pipes' data with sources.
->>>>>>> 1f7ebe96
 
 NOTE: `sync` required a SQL connection and is not intended for client use
 """
